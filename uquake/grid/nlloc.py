--- conflicted
+++ resolved
@@ -955,67 +955,6 @@
 
         return tt_grid_ensemble
 
-<<<<<<< HEAD
-    def to_time(self, seeds, seed_labels, multithreading=False, *args, **kwargs):
-        """
-        create time grids from velocity grid
-        :param seeds: origin point, or the sensor location
-        :type seeds: numpy.array nx3 array
-        :param seed_labels: list of seed labels
-        :type seed_labels: list
-        :param multithreading: using multithreading if True (default: False)
-        :type multithreading: bool
-        :return: ~uquake.grid.nlloc.TTGridEnsemble
-        """
-
-        if multithreading:
-            tt_grid_ensemble = self.to_time_multi_threaded(seeds, seed_labels,
-                                                           *args, **kwargs)
-        else:
-            tt_grid_ensemble = TravelTimeEnsemble([])
-            for seed, seed_label in zip(seeds, seed_labels):
-                for key in self.keys():
-                    tt_grid_ensemble += self[key].to_time(seed, seed_label)
-
-        return tt_grid_ensemble
-
-=======
-    def to_time(self, seeds, seed_labels, multi_threaded=False,
-                sub_grid_resolution=0.1, *args, **kwargs):
-        """
-        Convert the velocity grids to travel-time
-        :param seeds: a list of seeds usually represents site location
-        :type seeds: numpy.array
-        :param seed_labels: a list of seed labels, usually represents site
-        codes
-        :type seed_labels: list
-        :param multi_threaded: if true, the travel-time grid will used
-        multithreading
-        :param sub_grid_resolution: sub grid resolution for near source
-        solution in fraction of grid resolution
-        :param args:
-        :param kwargs:
-        :return: Travel time grid ensemble
-        :rtype: ~uquake.grid.nlloc.TTGridEnsemble
-        """
-        if multi_threaded:
-            return self.to_time_multi_threaded(seeds, seed_labels,
-                                               sub_grid_resolution=
-                                               sub_grid_resolution,
-                                               *args, **kwargs)
-
-        travel_time_grids = []
-        for seed, seed_label in zip(seeds, seed_labels):
-            for key in self.keys():
-                tg = self[key].to_time(seed, seed_label,
-                                       sub_grid_resolution
-                                       =sub_grid_resolution,
-                                       *args, **kwargs)
-                travel_time_grids.append(tg)
-
-        return TravelTimeEnsemble(travel_time_grids)
->>>>>>> e8aaeee8
-
 
 class SeededGrid(NLLocGrid):
     """
