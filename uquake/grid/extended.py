--- conflicted
+++ resolved
@@ -31,10 +31,12 @@
     GNU Lesser General Public License, Version 3
     (http://www.gnu.org/copyleft/lesser.html)
 """
+import matplotlib
 import numpy as np
 from .base import Grid
 from pathlib import Path
 import matplotlib.pyplot as plt
+from matplotlib.colors import to_rgba
 from loguru import logger
 from multiprocessing import Pool, cpu_count
 from functools import partial
@@ -323,7 +325,8 @@
 
         srces = []
         for instrument in inventory.instruments:
-            srce = Seed(instrument.station_code, instrument.location_code, instrument.coordinates)
+            srce = Seed(instrument.station_code, instrument.location_code,
+                        instrument.coordinates)
             srces.append(srce)
 
         return cls(srces)
@@ -1034,12 +1037,16 @@
         __init__ method.
         """
 
-        # Get the instrument locations - use normalize_inventory_coordinates to ensure x -> Easting, y -> Northing
-        locations_easting, locations_northing, locations_elevation, _ = extract_inventory_easting_northing(inventory, strict=True)
+        # Get the instrument locations
+        locations_x = [instrument.x for instrument in inventory.instruments]
+        locations_y = [instrument.y for instrument in inventory.instruments]
+        locations_z = [instrument.z for instrument in inventory.instruments]
 
         # Determine the span of the inventory
-        min_coords = np.array([np.min(locations_easting), np.min(locations_northing), np.min(locations_elevation)])
-        max_coords = np.array([np.max(locations_easting), np.max(locations_northing), np.max(locations_elevation)])
+        min_coords = np.array(
+            [np.min(locations_x), np.min(locations_y), np.min(locations_z)])
+        max_coords = np.array(
+            [np.max(locations_x), np.max(locations_y), np.max(locations_z)])
         inventory_span = max_coords - min_coords
 
         # Calculate padding in grid units
@@ -2729,12 +2736,10 @@
 
     @classmethod
     def from_inventory(cls, network_code: str, inventory: Inventory,
-                       spacing: Union[float, Tuple[float, float]], 
-                       period: float,
+                       spacing: Union[float, Tuple[float, float]], period: float,
                        padding: Union[float, Tuple[float, float]] = 0.2,
                        phase: Phases = Phases.RAYLEIGH,
-                       **kwargs
-                       ):
+                       **kwargs):
         """
         Create a grid object from a given inventory.
 
@@ -2765,15 +2770,11 @@
         returns a grid object with the calculated parameters.
         """
        
-<<<<<<< HEAD
-        locations_x, locations_y, _ = get_coordinates_from_inventory(inventory, strict=True)
-=======
-        locations_easting, locations_northing, _, _ = extract_inventory_easting_northing(inventory, strict=True)
->>>>>>> 6cbf4dcc
+        locations_x, locations_y, _ = get_coordinates_inventory(inventory, strict=True)
 
         # Determine the span of the inventory
-        min_coords = np.array([np.min(locations_easting), np.min(locations_northing)])
-        max_coords = np.array([np.max(locations_easting), np.max(locations_northing)])
+        min_coords = np.array([np.min(locations_x), np.min(locations_y)])
+        max_coords = np.array([np.max(locations_x), np.max(locations_y)])
         inventory_span = max_coords - min_coords
 
         # Calculate padding in grid units
@@ -2790,41 +2791,13 @@
         padded_corner = max_coords + total_padding / 2
 
         # Calculate grid dimensions
-        grid_dims = np.ceil((padded_corner - padded_origin) / np.array(spacing)).astype(int)
+        grid_dims = np.ceil((padded_corner - padded_origin) / np.array(spacing)).astype(
+            int)
 
         # Create and return the grid object
-        return cls(network_code, grid_dims, spacing=spacing, origin=padded_origin, period=period, phase=phase, **kwargs)
-
-    def _image_and_extent_for_geographic(self):
-        """
-        Build (array, extent) ensuring x=Easting and y=Northing for imshow.
-
-        Returns
-        -------
-        img : np.ndarray
-            Array to feed to imshow.
-        extent : Tuple[float, float, float, float]
-            (xmin, xmax, ymin, ymax) matching img's axes.
-        """
-        # If the first two letters are EN, the stored axes are (E, N, ...).
-        # If the first two letters are NE, the stored axes are (N, E, ...).
-        system = self.coordinate_system.value
-
-        # Ranges per stored axes
-        x0, x1 = self.origin[0], self.corner[0]
-        y0, y1 = self.origin[1], self.corner[1]
-
-        if system.startswith("EN"):  # ENU or END: already (E, N)
-            # imshow expects columns→x, rows→y; using .T keeps your current style.
-            img = self.data.T
-            extent = (x0, x1, y0, y1)
-        else:  # NEU or NED: stored (N, E). Swap so columns→E and rows→N.
-            # No transpose so columns map to stored axis-1 (E) and rows to axis-0 (N).
-            img = self.data
-            # x extent must come from stored E range (axis-1), y from stored N (axis-0)
-            extent = (y0, y1, x0, x1)
-
-        return img, extent
+        return cls(network_code, grid_dims, spacing=spacing, origin=padded_origin,
+                   period=period, phase=phase,
+                   coordinate_system=inventory[0][0].coordinates.coordinate_system, **kwargs)
 
     def to_rgrid(self, n_secondary: Union[int, Tuple[int, int]], cell_slowness=False,
                  threads: int = 1):
@@ -2897,102 +2870,141 @@
         super().write(filename, format=format, field_name=field_name, **kwargs)
 
     def plot(
-        self,
-        receivers: Optional[Union[np.ndarray, SeedEnsemble]] = None,
-        fig_size: Tuple[float, float] = (10, 8),
-        vmin: Optional[float] = None,
-        vmax: Optional[float] = None,
-        mask: Optional[dict] = None,
-        geographic: bool = True,
-        **imshow_kwargs,
+            self,
+            receivers: Optional[Union[np.ndarray, SeedEnsemble]] = None,
+            fig_size: Tuple[float, float] = (10, 8),
+            vmin: Optional[float] = None,
+            vmax: Optional[float] = None,
+            mask: Optional[dict] = None,
+            geographic: bool = False,
+            **imshow_kwargs,
     ):
         """
         Plot the Phase velocity with optional overlay of receiver positions.
 
-        When geographic=True, the display guarantees x=Easting and y=Northing
-        for all supported CoordinateSystem values (NED, END, NEU, ENU).
-        """
+        Parameters
+        ----------
+        receivers : np.ndarray or SeedEnsemble, optional
+            Receiver positions to overlay on the plot. Can be a 2D NumPy array of shape
+            (N, 2) containing (x, y) coordinates or a SeedEnsemble object.
+
+        fig_size : tuple of float, default=(10, 8)
+            Size of the matplotlib figure in inches (width, height).
+
+        vmin : float, optional
+            Minimum value for the colormap. If None, the 1st percentile of the data is used.
+
+        vmax : float, optional
+            Maximum value for the colormap. If None, the 99th percentile of the data is used.
+
+        mask : dict, optional
+            Dictionary specifying regions to mask out from the plot. Keys and structure
+            depend on implementation, e.g., {'polygon': [(x1, y1), ..., (xn, yn)]}.
+
+        geographic : bool, default=False
+            If True, orient the plot so that the x-axis represents easting and the
+            y-axis represents northing based on the grid's coordinate system.
+
+        **imshow_kwargs
+            Additional keyword arguments passed directly to `matplotlib.axes.Axes.imshow.
+
+        Returns
+        -------
+        fig : matplotlib.figure.Figure
+            The matplotlib figure object containing the plot.
+
+        ax : matplotlib.axes.Axes
+            The matplotlib axes object where the grid and overlays are plotted.
+        """
+        if self.data.ndim != 2:
+            raise ValueError("PhaseVelocity.plot currently supports only 2D data.")
+
         fig, ax = plt.subplots(figsize=fig_size)
-
-        if "cmap" not in imshow_kwargs:
-            imshow_kwargs.setdefault("cmap", "seismic")
+        if 'cmap' not in imshow_kwargs:
+            imshow_kwargs.setdefault('cmap', 'seismic')
+
+        axis_order_map = {
+            CoordinateSystem.NED: (0, 1),
+            CoordinateSystem.NEU: (0, 1),
+            CoordinateSystem.ENU: (1, 0),
+            CoordinateSystem.END: (1, 0),
+        }
 
         if geographic:
-            img, extent = self._image_and_extent_for_geographic()
-        else:
-            # Projected: keep existing behavior (x→stored axis-0, y→stored axis-1)
-            img = self.data.T
-            extent = (self.origin[0], self.corner[0],
-                      self.origin[1], self.corner[1])
+            axis_order_for_plot = axis_order_map.get(
+                self.coordinate_system, (0, 1)
+            )
+        else:
+            axis_order_for_plot = (1, 0)
+
+        row_axis, col_axis = axis_order_for_plot
+        extent = (
+            self.origin[col_axis],
+            self.corner[col_axis],
+            self.origin[row_axis],
+            self.corner[row_axis],
+        )
+
+        display_data = np.transpose(self.data, axes=axis_order_for_plot)
+
+        cax = ax.imshow(
+            display_data,
+            origin="lower",
+            extent=extent,
+            **imshow_kwargs,
+        )
 
         if mask is not None:
-            positive_mask = super().masked_region_xy(ax=ax, **mask)
-            # Align masking with the image orientation we chose above
-            if img is self.data:  # NE*
-                masked = np.where(positive_mask, self.data, np.nan)
-            else:  # EN*
-                masked = np.where(positive_mask, self.data, np.nan).T
-            grid_data = masked
-        else:
-            grid_data = img
-
-        cax = ax.imshow(grid_data, origin="lower", extent=extent, **imshow_kwargs)
+            positive_mask = super().masked_region_xy(**mask, ax=ax)
+            masked_data = np.where(positive_mask, self.data, np.nan)
+            grid_data = np.transpose(masked_data, axes=axis_order_for_plot)
+
+            if geographic and len(ax.images) > 1:
+                ax.images.pop()
+                positive_mask_plot = np.transpose(positive_mask,
+                                                  axes=axis_order_for_plot)
+                mask_rgba = to_rgba(mask.get('color', 'w'))
+                overlay = np.ones((*positive_mask_plot.shape, 4))
+                overlay[..., :3] = mask_rgba[:3]
+                overlay[..., 3] = np.logical_not(positive_mask_plot).astype(float) * mask_rgba[3]
+                ax.imshow(overlay, extent=extent, origin='lower', interpolation='none')
+        else:
+            grid_data = display_data
 
         if vmin is None:
             vmin = np.nanpercentile(grid_data, 1)
         if vmax is None:
             vmax = np.nanpercentile(grid_data, 99)
         cax.set_clim(vmin, vmax)
-
         cb = fig.colorbar(cax)
         cb.update_normal(cax)
 
-        # Axis labels: geographic → Easting/Northing; else keep generic X/Y.
-        if geographic:
-            if self.grid_units == GridUnits.METER:
+        if self.grid_units == GridUnits.METER:
+            if geographic:
                 ax.set_xlabel("Easting (m)")
                 ax.set_ylabel("Northing (m)")
-                cb.set_label(
-                    f"Vel {self.phase.value} (m/s)", rotation=270, labelpad=10
-                )
-            elif self.grid_units == GridUnits.KILOMETER:
+            else:
+                ax.set_xlabel("X (m)")
+                ax.set_ylabel("Y (m)")
+            cb.set_label("Vel " + self.phase.value + " (m/s)", rotation=270, labelpad=10)
+
+        if self.grid_units == GridUnits.KILOMETER:
+            if geographic:
                 ax.set_xlabel("Easting (km)")
                 ax.set_ylabel("Northing (km)")
-                cb.set_label(
-                    "Velocity (km/s)", rotation=270, labelpad=10
-                )
-        else:
-            if self.grid_units == GridUnits.METER:
-                ax.set_xlabel("X (m)")
-                ax.set_ylabel("Y (m)")
-                cb.set_label(
-                    f"Vel {self.phase.value} (m/s)", rotation=270, labelpad=10
-                )
-            elif self.grid_units == GridUnits.KILOMETER:
+            else:
                 ax.set_xlabel("X (km)")
                 ax.set_ylabel("Y (km)")
-                cb.set_label(
-                    "Velocity (km/s)", rotation=270, labelpad=10
-                )
-
-        ax.set_title(f"Period = {self.period:1.2f} s")
-
-        # Receivers: reorder to (E, N) when geographic=True and stored as (N, E).
+            cb.set_label("Velocity (km/s)", rotation=270, labelpad=10)
+
+        ax.set_title("Period = {0:1.2f} s".format(self.period))
+
         if isinstance(receivers, np.ndarray):
-            rxy = receivers
-            if geographic and self.coordinate_system.value.startswith("NE"):
-                # Receivers may be Nx2 or Nx3; swap first two columns only.
-                rxy = receivers.copy()
-                rxy[:, [0, 1]] = rxy[:, [1, 0]]
-            ax.plot(rxy[:, 0], rxy[:, 1], "s", color="yellow")
+            ax.plot(receivers[:, 0], receivers[:, 1], "s", color="yellow")
 
         if isinstance(receivers, SeedEnsemble):
             coordinates = receivers.locs
-            rxy = coordinates
-            if geographic and self.coordinate_system.value.startswith("NE"):
-                rxy = coordinates.copy()
-                rxy[:, [0, 1]] = rxy[:, [1, 0]]
-            ax.plot(rxy[:, 0], rxy[:, 1], "s", color="yellow")
+            ax.plot(coordinates[:, 0], coordinates[:, 1], "s", color="yellow")
 
         return fig, ax
 
@@ -3272,39 +3284,21 @@
         plt.show()
 
 
-<<<<<<< HEAD
-def get_coordinates_from_inventory(
+def get_coordinates_inventory(
     inventory: Inventory,
     strict: bool = False
-) -> List[Tuple[float, float]]:
+) -> Tuple[List[float], List[float], Set[CoordinateSystem]]:
     """
-    Extract instrument coordinates from an inventory.
+    Extract coordinates from an Inventory object
 
     :param inventory: The Inventory containing instruments with coordinates.
     :param strict: If True, raise error on unknown/missing coordinate systems.
-    :return: List of (x, y) tuples representing instrument coordinates.
+    :return: (locations_x, locations_y, unique_coordinate_systems)
     """
 
-    locations = []
-=======
-def extract_inventory_easting_northing(
-    inventory: Inventory,
-    strict: bool = False
-) -> Tuple[List[float], List[float], List[float], Set[CoordinateSystem]]:
-    """
-    Extract instrument coordinates from an inventory in a consistent fashion.
-        - Easting becomes X
-        - Northing becomes Y
-
-    :param inventory: The Inventory containing instruments with coordinates.
-    :param strict: If True, raise error on unknown/missing coordinate systems.
-    :return: (locations_easting, locations_northing, locations_elevation, unique_coordinate_systems)
-    """
-    locations_easting = []
-    locations_northing = []
-    locations_elevation = []
+    locations_x = []
+    locations_y = []
     coord_systems = set()
->>>>>>> 6cbf4dcc
 
     for inst in inventory.instruments:
         coords = getattr(inst, "coordinates", None)
@@ -3312,7 +3306,7 @@
             if strict:
                 raise ValueError(f"Instrument {inst} has no `.coordinates` attribute.")
             else:
-                logger.warning("Instrument {} has no `.coordinates` — skipping.", inst)
+                print(f"Warning: Instrument {inst} has no `.coordinates` — skipping.")
                 continue
 
         coordinate_system = getattr(coords, "coordinate_system", None)
@@ -3320,76 +3314,15 @@
             if strict:
                 raise ValueError(f"Instrument {inst} has no `coordinate_system`.")
             else:
-                logger.warning("Instrument {} has no `coordinate_system` — skipping.", inst)
+                print(f"Warning: Instrument {inst} has no `coordinate_system` — skipping.")
                 continue
 
-<<<<<<< HEAD
-        locations.append((coords.x, coords.y))
-
-    if not locations:
+        coord_systems.add(coordinate_system)
+
+        locations_x.append(coords.x)
+        locations_y.append(coords.y)
+
+    if not locations_x or not locations_y:
         raise ValueError("No valid coordinates found in inventory.")
 
-    return locations
-
-# def normalize_inventory_coordinates(
-#     inventory: Inventory,
-#     strict: bool = False
-# ) -> Tuple[List[float], List[float], Set[CoordinateSystem]]:
-#     """
-#     Normalize all instrument coordinates in an inventory to a consistent XY layout.
-#
-#     Instruments using a North-East coordinate system (like NED or NEU) are flipped
-#     so that:
-#         - Easting becomes X
-#         - Northing becomes Y
-#
-#     :param inventory: The Inventory containing instruments with coordinates.
-#     :param strict: If True, raise error on unknown/missing coordinate systems.
-#     :return: (locations_x, locations_y, unique_coordinate_systems)
-#     """
-#
-#     locations_x = []
-#     locations_y = []
-#     coord_systems = set()
-#
-#     for inst in inventory.instruments:
-#         coords = getattr(inst, "coordinates", None)
-#         if coords is None:
-#             if strict:
-#                 raise ValueError(f"Instrument {inst} has no `.coordinates` attribute.")
-#             else:
-#                 print(f"Warning: Instrument {inst} has no `.coordinates` — skipping.")
-#                 continue
-#
-#         coordinate_system = getattr(coords, "coordinate_system", None)
-#         if coordinate_system is None:
-#             if strict:
-#                 raise ValueError(f"Instrument {inst} has no `coordinate_system`.")
-#             else:
-#                 print(f"Warning: Instrument {inst} has no `coordinate_system` — skipping.")
-#                 continue
-#
-#         coord_systems.add(coordinate_system)
-#
-#         if coordinate_system in NORTH_EAST_SYSTEMS:
-#             locations_x.append(coords.y)  # Easting
-#             locations_y.append(coords.x)  # Northing
-#         else:
-#             locations_x.append(coords.x)
-#             locations_y.append(coords.y)
-#
-#     if not locations_x or not locations_y:
-#         raise ValueError("No valid coordinates found in inventory.")
-#
-#     return locations_x, locations_y, coord_systems
-=======
-        locations_easting.append(coords.easting)
-        locations_northing.append(coords.northing)
-        locations_elevation.append(coords.elevation)
-        coord_systems.add(coordinate_system)
-
-    if not locations_easting or not locations_northing or not locations_elevation:
-        raise ValueError("No valid coordinates found in inventory.")
-
-    return locations_easting, locations_northing, locations_elevation, coord_systems
->>>>>>> 6cbf4dcc
+    return locations_x, locations_y, coord_systems