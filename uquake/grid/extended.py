--- conflicted
+++ resolved
@@ -3275,16 +3275,6 @@
         cb.update_normal(cax)
 
         if self.grid_units == GridUnits.METER:
-<<<<<<< HEAD
-            ax.set_xlabel("Easting [m]", weight="bold")
-            ax.set_ylabel("Northing [m]", weight="bold")
-            cb.set_label("Vel " + self.phase.value + " [m/s]", rotation=270, labelpad=10, weight="bold")
-
-        if self.grid_units == GridUnits.KILOMETER:
-            ax.set_xlabel("Easting [km]", weight="bold")
-            ax.set_ylabel("Northing [km]", weight="bold")
-            cb.set_label("Velocity [km/s]", rotation=270, labelpad=10, weight="bold")
-=======
             if geographic:
                 ax.set_xlabel("Easting (m)")
                 ax.set_ylabel("Northing (m)")
@@ -3303,7 +3293,6 @@
                 ax.set_ylabel("Y (km)")
             cb.set_label(self.velocity_type + "Vel " + self.phase.value + " (km/s)",
                          rotation=270, labelpad=10)
->>>>>>> 65f32844
 
         ax.set_title("Period = {0:1.2f} s".format(self.period), weight = "bold")
 
