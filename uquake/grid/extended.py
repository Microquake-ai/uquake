# Copyright (C) 2023, Jean-Philippe Mercier
#
# This program is free software: you can redistribute it and/or modify
# it under the terms of the GNU Affero General Public License as published by
# the Free Software Foundation, either version 3 of the License, or
# (at your option) any later version.
#
# This program is distributed in the hope that it will be useful,
# but WITHOUT ANY WARRANTY; without even the implied warranty of
# MERCHANTABILITY or FITNESS FOR A PARTICULAR PURPOSE.  See the
# GNU Affero General Public License for more details.
#
# You should have received a copy of the GNU Affero General Public License
# along with this program.  If not, see <http://www.gnu.org/licenses/>.

# -*- coding: utf-8 -*-
# ------------------------------------------------------------------
# Filename: <filename>
#  Purpose: <purpose>
#   Author: <author>
#    Email: <email>
#
# Copyright (C) <copyright>
# --------------------------------------------------------------------
"""


:copyright:
    <copyright>
:license:
    GNU Lesser General Public License, Version 3
    (http://www.gnu.org/copyleft/lesser.html)
"""
import numpy as np
from .base import Grid
from pathlib import Path
import matplotlib.pyplot as plt
from loguru import logger
from multiprocessing import Pool, cpu_count
from functools import partial
from typing import Optional
from .base import ray_tracer
import shutil
from uquake.grid import read_grid
from scipy.interpolate import interp1d
from enum import Enum
from typing import List
from uquake.core.event import WaveformStreamID
from uquake.core.coordinates import Coordinates, CoordinateSystem
from uquake.core.inventory import Inventory
from uquake.synthetic.inventory import generate_unique_instrument_code
from uquake.core.event import ResourceIdentifier
from .base import __default_grid_label__
from typing import Union, Tuple
from ttcrpy import rgrid
from scipy.signal import fftconvolve
from disba import PhaseDispersion, PhaseSensitivity
import skfmm
import dask
from evtk import hl

__cpu_count__ = cpu_count()

valid_phases = ('P', 'S')


class Phases(Enum):
    P = 'P'
    S = 'S'
    RAYLEIGH = 'RAYLEIGH'
    LOVE = 'LOVE'


class GridTypes(Enum):
    VELOCITY = 'VELOCITY'
    VELOCITY_METERS = 'VELOCITY_METERS'
    VELOCITY_KILOMETERS = 'VELOCITY_KILOMETERS'
    SLOWNESS = 'SLOWNESS'
    VEL2 = 'VEL2'
    SLOW2 = 'SLOW2'
    SLOW2_METERS = 'SLOW2_METERS'
    SLOW_LEN = 'SLOW_LEN'
    STACK = 'STACK'
    TIME = 'TIME'
    TIME2D = 'TIME2D'
    PROB_DENSITY = 'PROB_DENSITY'
    MISFIT = 'MISFIT'
    ANGLE = 'ANGLE'
    ANGLE2D = 'ANGLE2D'
    AZIMUTH = 'AZIMUTH'
    TAKEOFF = 'TAKEOFF'
    DENSITY = 'DENSITY_KG_METERS3'

    def __str__(self):
        return self.value


valid_grid_types = (
    'VELOCITY',
    'VELOCITY_METERS',
    'VELOCITY_KILOMETERS'
    'SLOWNESS',
    'VEL2',
    'SLOW2',
    'SLOW2_METERS',
    'SLOW_LEN',
    'STACK',
    'TIME',
    'TIME2D',
    'PROB_DENSITY',
    'MISFIT',
    'ANGLE',
    'ANGLE2D',
    'DENSITY'
)


class FloatTypes(Enum):
    FLOAT = 'float32'
    DOUBLE = 'float64'

    def __str__(self):
        return self.value


valid_float_types = {
    # NLL_type: numpy_type
    'FLOAT': 'float32',
    'DOUBLE': 'float64'
}


class GridUnits(Enum):
    METER = 'METER'
    FEET = 'FEET'
    KILOMETER = 'KILOMETER'
    DEGREES = 'DEGREES'
    RADIAN = 'RADIAN'

    def __str__(self):
        return self.value


valid_grid_units = (
    'METER',
    'KILOMETER',
)


__velocity_grid_location__ = Path('model')
__time_grid_location__ = Path('time')

__default_grid_units__ = GridUnits.METER
__default_float_type__ = FloatTypes.FLOAT


class DisbaAlgorithm(Enum):
    dunkin = 'dunkin'
    phase_delta = 'phase-delta'


class DisbaParam:
    def __init__(self, algorithm: DisbaAlgorithm = DisbaAlgorithm.dunkin,
                 dc: float = 0.005, dp: float = 0.025):
        """
        :param algorithm
        """
        self.__algorithm__ = algorithm
        self.__dc__ = dc
        self.__dp__ = dp

    @property
    def algorithm(self):
        return self.__algorithm__.value

    @property
    def dc(self):
        return self.__dc__

    @property
    def dp(self):
        return self.__dp__


class Seed:
    def __init__(self, station_code, location_code, coordinates: Coordinates,
                 elevation: float = 0, short_label: Optional[str] = None,
                 units=__default_grid_units__):
        """
        Contains a location
        :param station_code: station code
        :param instrument_code: location code
        :param coordinates:
        """

        self.station = station_code
        self.location = location_code
        self.coordinates = coordinates
        self.elevation = elevation
        self.short_label = short_label
        self.units = units

    def __repr__(self):
        return f'label (station.location): {self.station}.{self.location}\n' \
               f'                       x: {self.coordinates.x:0.2f}\n' \
               f'                       y: {self.coordinates.y:0.2f}\n' \
               f'                       z: {self.coordinates.z:0.2f}\n' \
               f'               elevation: {self.elevation:0.2f}\n' \
               f'       coordinate_system: {self.coordinates.coordinate_system}\n'

    def __str__(self):
        return self.__repr__()

    @property
    def x(self):
        return self.coordinates.x

    @property
    def y(self):
        return self.coordinates.y

    @property
    def z(self):
        return self.coordinates.z

    @property
    def loc(self):
        return self.coordinates.loc

    @property
    def label(self):
        return f'{self.station}.{self.location}'

    @property
    def instrument_code(self):
        return self.label

    @property
    def T(self):
        return np.array(self.coordinates.loc).T

    @classmethod
    def random_in_grid(cls, grid: Grid, n_seeds: int = 1) -> 'List[Seed]':
        """
        Generate a random point within the grid boundary
        :param grid: a grid object
        :type grid: uquake.grid.base.Grid or an object inheriting from Grid
        :param n_seeds: number of locations to generate
        :type n_seeds: int
        :return: a list of Location objects

        :example:
        >> from uquake.grid.base import Grid
        >> from uquake.grid.nlloc import Location
        >> grid_dimensions = [10, 10, 10]
        >> grid_spacing = [1, 1, 1]
        >> grid_origin = [0, 0, 0]
        >> grid = Grid(grid_dimensions, grid_spacing, grid_origin, value=1)
        >> locations = Location.random_in_grid(grid, n_location=10)
        """

        codes = generate_unique_instrument_code(n_codes=n_seeds)
        seeds = []

        for i, (point, code) in enumerate(zip(grid.generate_random_points_in_grid(
                n_points=n_seeds), codes)):
            station_code = code.split('_')[0]
            location_code = code.split('_')[1]
            coordinates = Coordinates(point[0], point[1], point[2])
            seeds.append(cls(station_code, location_code, coordinates))

        return seeds


class SeedEnsemble:

    def __init__(self, seeds: List[Seed] = [], units: GridUnits = GridUnits.METER):
        """
        specifies a series of source location from an inventory object
        :param seeds: a list of locations containing at least the location,
        and location label
        :param units: units of measurement used to express x, y, and z
        :type units: str must be a valid unit of measurement as defined by the
        GridUnits class
        :type seeds: list of dictionary

        :Example:

        >>> seed = Seed('station_code', 'location_code', Coordinates(0, 0, 0))
        >>> seeds = SeedEnsemble([seed])

        """

        self.units = units
        self.seeds = seeds

    def __len__(self):
        return len(self.seeds)

    def __getitem__(self, item):
        return self.seeds[item]

    def __repr__(self):
        return f'{self.units}\n' + '\n'.join(self.seeds)

    def __iter__(self):
        return iter(self.seeds)

    @classmethod
    def from_inventory(cls, inventory: Inventory, units: GridUnits = GridUnits.METER) \
            -> 'SeedEnsemble':
        """
        create from an inventory object
        :param inventory: an inventory object
        :type inventory: uquake.core.inventory.Inventory
        :param units: units of measurement used to express x, y, and z
        :type units: str must be a valid unit of measurement as defined by the
        GridUnits class
        :rparam: a Seeds object
        """

        srces = []
        for instrument in inventory.instruments:
            srce = Seed(instrument.station_code, instrument.location_code,
                        instrument.coordinates)
            srces.append(srce)

        return cls(srces)

    @classmethod
    def from_json(cls, json):
        pass

    def add(self, seed: Seed):
        """
        Add a single location to the source list
        :param location:
        :type location: Seed
        """

        self.seeds.append(seed)

    @classmethod
    def generate_random_seeds_in_grid(cls, grid, n_seeds=1):
        """
        generate n_seeds random seeds inside the grid provided. This function
        is mainly used for testing purposes
        :param grid: a grid
        :type grid: uquake.grid.base.Grid or an object inheriting from Grid
        :param n_seeds: number of seeds to generate
        :return: a list of seeds

        >>> from uquake.grid.base import Grid
        >>> from uquake.grid.extended import SeedEnsemble
        >>> grid_dimensions = [10, 10, 10]
        >>> grid_spacing = [1, 1, 1]
        >>> grid_origin = [0, 0, 0]
        >>> grid = Grid(grid_dimensions, grid_spacing, grid_origin, value=1)
        >>> seeds = SeedEnsemble.generate_random_seeds_in_grid(grid, n_seeds=10)
        """

        seeds = []
        for seed in Seed.random_in_grid(grid, n_seeds=n_seeds):
            # import ipdb
            # ipdb.set_trace()
            seeds.append(seed)

        return cls(seeds)

    def __repr__(self):
        line = ""

        divider = 1000 if self.units == GridUnits.KILOMETER else 1

        return f'{self.units}\n' + '\n'.join([f'{seed}'
                                              for seed in self.seeds])

    @property
    def nlloc(self):
        line = ""

        divider = 1000 if self.units == GridUnits.KILOMETER else 1

        for seed in self.seeds:
            # test if location name is shorter than 6 characters

            line += f'GTSRCE {seed.label} XYZ ' \
                    f'{seed.x / divider:>15.6f} ' \
                    f'{seed.y / divider:>15.6f} ' \
                    f'{seed.z / divider:>15.6f} ' \
                    f'{seed.elevation:0.2f}\n'

        return line

    @property
    def locs(self):
        locations = []
        for seed in self.seeds:
            locations.append([seed.x, seed.y, seed.z])
        return np.array(locations)

    @property
    def labels(self):
        seed_labels = []
        for seed in self.seeds:
            seed_labels.append(seed.label)

        return np.array(seed_labels)


class TypedGrid(Grid):
    """
    base 3D rectilinear grid object
    """

    def __init__(self, data_or_dims, origin, spacing, phase: Phases = None,
                 value=0, grid_type=GridTypes.VELOCITY_METERS,
                 grid_units=__default_grid_units__,
                 float_type="FLOAT",
                 grid_id: ResourceIdentifier = ResourceIdentifier(),
                 label: str = __default_grid_label__,
                 coordinate_system: CoordinateSystem = CoordinateSystem.NED):
        """
        :param data_or_dims: data or data dimensions. If dimensions are
        provided a homogeneous grid is created with value=value
        :param origin: origin of the grid
        :type origin: list
        :param spacing: the spacing between grid nodes
        :type spacing: list
        :param phase: Phase
        :type phase: Phases
        :param value: a value to fill the grid with if data_or_dims is a list
        :type value: float
        :param grid_type: grid type
        :type grid_type: GridTypes
        :param grid_units: grid units
        :type grid_units: GridUnits
        :param float_type:  the float type either 'FLOAT' or 'DOUBLE'
        :type float_type: FloatTypes
        :param grid_id: the grid id
        :type grid_id: str
        :param label: label of the grid
        :type label: str
        :param coordinate_system: coordinate system either NED or ENU
        :type coordinate_system: CoordinateSystem
        """

        super().__init__(data_or_dims, spacing=spacing, origin=origin,
                         value=value, resource_id=grid_id, label=label,
                         coordinate_system=coordinate_system)

        self.phase = phase
        self.grid_type = grid_type
        self.grid_units = grid_units
        self.float_type = float_type

    @property
    def grid_id(self):
        return self.resource_id

    def mv(self, base_name, origin, destination):
        """
        move a NLLoc grid with a certain base_name from an origin to a
        destination
        :param NLLocGridObject:
        :type NLLocGridObject: uquake.grid.extended.TypedGrid
        :param base_name:
        :type base_name: str
        :param origin:
        :type origin: str
        :param destination:
        :type destination: str
        :return:
        """

        self.write(base_name, destination)
        for ext in self.extensions:
            shutil.move(f'{origin}/{base_name}.{ext}',
                        f'{destination}/{base_name}.{ext}')

    @classmethod
    def from_ods(cls, origin, dimensions, spacing, phase, val=0):
        grid = super().from_ods(origin, dimensions, spacing, val=val)
        return cls(grid.data, origin, spacing, phase)

    @classmethod
    def from_ocs(cls, origin, corner, spacing, phase, val=0):
        grid = super().from_ocs(origin, corner, spacing, val=val)
        return cls(grid.data, grid.origin, grid.spacing, phase)

    @classmethod
    def from_ocd(cls, origin, corner, dimensions, phase, val=0):
        grid = super().from_ocd(origin, corner, dimensions, val=val)
        return cls(grid.data, grid.origin, grid.spacing, phase)

    @property
    def model_id(self):
        return self.resource_id

    def is_like(self, other):
        if self.dims != other.dims:
            return False
        if list(self.origin) != list(other.origin):
            return False
        if list(self.spacing) != list(other.spacing):
            return False
        if self.grid_units != other.grid_units:
            return False
        if self.label != other.label:
            return False
        return True

    def __eq__(self, other):
        if isinstance(other, type(self)):
            return all([self.is_like(other), self.data == other.data])
        else:
            return False

    def plot_slice(self, axis: int, slice_position: float, grid_space: bool = False,
                   field_name=None):
        fig, ax = plt.subplots()
        match axis:
            case 2:
                if not grid_space:
                    tmp = self.transform_to((self.origin[0], self.origin[1],
                                             slice_position))
                    k = int(tmp[2])
                else:
                    k = int(slice_position)
                if not self.in_grid([0, 0, k], grid_space=True):
                    raise IndexError(f'The slice plane {slice_position} falls'
                                     f' outside the grid.')
                im = ax.imshow(self.data[:, :, k].T, origin='lower',
                               extent=(self.origin[0],
                                       self.corner[0],
                                       self.origin[1],
                                       self.corner[1]),
                               cmap="seismic")
                if self.grid_units == GridUnits.METER:
                    ax.set_xlabel("X (m)")
                    ax.set_ylabel("Y (m)")
                if self.grid_units == GridUnits.KILOMETER:
                    ax.set_xlabel("X (km)")
                    ax.set_ylabel("Y (km)")
            case 1:
                if not grid_space:
                    tmp = self.transform_to((self.origin[0], slice_position,
                                             self.origin[2]))
                    j = int(tmp[1])
                else:
                    j = int(slice_position)
                if not self.in_grid([0, j, 0], grid_space=True):
                    raise IndexError(f'The slice plane {slice_position} falls '
                                     f'outside the grid.')
                im = ax.imshow(self.data[:, j, :].T, extent=(self.origin[0],
                                                             self.corner[0],
                                                             self.corner[2],
                                                             self.origin[2]),
                               cmap="seismic")
                if self.grid_units == GridUnits.METER:
                    ax.set_title("X (m)")
                    ax.set_ylabel("Z (m)")
                if self.grid_units == GridUnits.KILOMETER:
                    ax.set_title("X (km)")
                    ax.set_ylabel("Z (km)")
                ax.xaxis.tick_top()
            case 0:
                if not grid_space:
                    tmp = self.transform_to((slice_position, self.origin[1],
                                             self.origin[2]))
                    i = int(tmp[0])
                else:
                    i = int(slice_position)
                if not self.in_grid([i, 0, 0], grid_space=True):
                    raise IndexError(f'The slice plane {slice_position} falls '
                                     f'outside the grid.')
                im = ax.imshow(self.data[i, :, :].T, extent=(self.origin[1],
                                                             self.corner[1],
                                                             self.corner[2],
                                                             self.origin[2]),
                               cmap="seismic")
                if self.grid_units == GridUnits.METER:
                    ax.set_title("Y (m)")
                    ax.set_ylabel("Z (m)")
                if self.grid_units == GridUnits.KILOMETER:
                    ax.set_title("Y (km)")
                    ax.set_ylabel("Z (km)")
                ax.xaxis.tick_top()

        cb = fig.colorbar(im, ax=ax, orientation='vertical')
        if field_name is None:
            cb.set_label(self.grid_type.value, rotation=270, labelpad=15)
        else:
            cb.set_label(field_name, rotation=270, labelpad=15)
        return fig, ax

class TypedGridIrregular(Grid):
    pass

class Direction(Enum):
    UP = 'UP'
    DOWN = 'DOWN'


class ModelLayer:
    """
    1D model varying in Z
    """

    def __init__(self, z_top, value_top):
        """
        :param z_top: Top of the layer z coordinates
        :param value_top: Value at the top of the layer
        """
        self.z_top = z_top
        self.value_top = value_top

    def __repr__(self):
        return f'top - {self.z_top:5.0f} | value - {self.value_top:5.0f}\n'


class LayeredVelocityModel(object):

    def __init__(self, network_code: str, velocity_model_layers: List = None,
                 phase: Phases = Phases.P,
                 grid_units: GridUnits = __default_grid_units__,
                 float_type=__default_float_type__,
                 gradient=False, grid_id: ResourceIdentifier = ResourceIdentifier(),
                 coordinate_system: CoordinateSystem = CoordinateSystem.NED,
                 label=__default_grid_label__):
        """
        Initialize
        :param network_code: network code
        :type network_code: str
        :param velocity_model_layers: a list of VelocityModelLayer
        :type velocity_model_layers: list
        :param phase: Phase either Phases.P or Phases.S
        :type phase: Phases default = Phases.P
        :param grid_units: units of measurement used to express x, y, and z
        :type grid_units: GridUnits
        :param float_type: float type either 'FLOAT' or 'DOUBLE'
        :type float_type: FloatTypes default = 'FLOAT'
        :param gradient: whether the model is a gradient model or not
        (no control layer by layer)
        :type gradient: bool default = False
        :param grid_id: the grid id
        :type grid_id: uquake.core.event.ResourceIdentifier
        :param coordinate_system: coordinate system either NED or ENU
        :type coordinate_system: CoordinateSystem
        :param label: grid label
        :type label: str
        """

        self.network_code = network_code

        if velocity_model_layers is None:
            self.velocity_model_layers = []

        if isinstance(phase, Phases):
            self.phase = phase
        elif isinstance(phase, str):
            self.phase = Phases(phase)
        else:
            raise TypeError('phase must be a Phases object')

        if isinstance(grid_units, GridUnits):
            self.grid_units = grid_units
        elif isinstance(grid_units, str):
            self.grid_units = GridUnits(grid_units)
        else:
            raise TypeError('grid_units must be a GridUnits object')

        if isinstance(float_type, FloatTypes):
            self.float_type = float_type
        elif isinstance(float_type, str):
            self.float_type = FloatTypes(float_type)
        else:
            raise TypeError('float_type must be a FloatTypes object')

        self.grid_type = GridTypes.VELOCITY_METERS

        self.grid_id = grid_id

        self.gradient = gradient
        self.coordinate_system = coordinate_system
        self.label = label

    def __repr__(self):
        output = ''
        for i, layer in enumerate(self.velocity_model_layers):
            output += f'layer {i + 1:4d} | {layer}'

        return output

    def add_layer(self, layer: ModelLayer):
        """
        Add a layer to the model. The layers must be added in sequence from the
        top to the bottom
        :param layer: a ModelLayer object
        """
        if not (type(layer) is ModelLayer):
            raise TypeError('layer must be a VelocityModelLayer object')

        if self.velocity_model_layers is None:
            self.velocity_model_layers = [layer]
        else:
            self.velocity_model_layers.append(layer)

    def to_1d_model(self, z_min, z_max, spacing):
        # sort the layers to ensure the layers are properly ordered
        z = []
        v = []
        for layer in self.velocity_model_layers:
            z.append(layer.z_top)
            v.append(layer.value_top)

        if np.max(z) < z_max:
            i_z_max = np.argmax(z)
            v_z_max = v[i_z_max]

            z.append(z_max)
            v.append(v_z_max)

        if np.min(z) > z_min:
            i_z_min = np.argmin(z)
            v_z_min = v[i_z_min]

            z.append(z_min)
            v.append(v_z_min)

        i_sort = np.argsort(z)

        z = np.array(z)
        v = np.array(v)

        z = z[i_sort]
        v = v[i_sort]

        z_interp = np.arange(z_min, z_max, spacing)
        kind = 'previous'
        if self.gradient:
            kind = 'linear'

        f_interp = interp1d(z, v, kind=kind)

        v_interp = f_interp(z_interp)

        return z_interp, v_interp

    def to_3d_grid(self, dims, origin, spacing):
        model_grid_3d = VelocityGrid3D.from_layered_model(self, dims, origin,
                                                          spacing, label=self.label)
        return model_grid_3d

    def plot(self, z_min, z_max, spacing, invert_z_axis=True, *args, **kwargs):
        """
        Plot the 1D velocity model
        :param z_min: lower limit of the model
        :param z_max: upper limit of the model
        :param spacing: plotting resolution in z
        :param invert_z_axis: whether the z axis is inverted or not
        (default = True)
        :return: matplotlib axis
        """

        z_interp, v_interp = self.to_1d_model(z_min, z_max, spacing)

        x_label = None
        if self.phase == 'P':
            x_label = 'P-wave velocity'
        elif self.phase == 'S':
            x_label = 's-wave velocity'

        if self.grid_units.value == 'METER':
            units = 'm'
        else:
            units = 'km'

        y_label = f'z [{units}]'
        ax = plt.axes()
        ax.plot(v_interp, z_interp, *args, **kwargs)
        plt.xlabel(x_label)
        plt.ylabel(y_label)

        if invert_z_axis:
            ax.invert_yaxis()

        ax.set_aspect(2)

        plt.tight_layout()

        return ax


class DensityGrid3D(TypedGrid):

    def __init__(self, network_code, data_or_dims, origin, spacing, value=0,
                 float_type=__default_float_type__,
                 grid_id: ResourceIdentifier = ResourceIdentifier(),
                 grid_type=GridTypes.DENSITY,
                 grid_units=__default_grid_units__,
                 coordinate_system=CoordinateSystem.NED,
                 label: str = __default_grid_label__, **kwargs):

        """

        :param network_code:
        :param data_or_dims:
        :param origin:
        :param spacing:
        :param phase:
        :param value:
        :param float_type:
        :param grid_id:
        :param grid_type:
        :param grid_units:
        param coordinate_system:
        :param label:
        :param kwargs:
        """

        self.network_code = network_code

        if (type(spacing) is int) | (type(spacing) is float):
            spacing = [spacing, spacing, spacing]

        super().__init__(data_or_dims, origin, spacing, None,
                         value=value, grid_type=grid_type,
                         grid_units=grid_units, coordinate_system=coordinate_system,
                         float_type=float_type,
                         grid_id=grid_id, label=label)

    def plot_slice(self, axis: int, slice_position: float, grid_space: bool = False,
                   ** kwargs):
        field_name = 'Density (kg/$m^{3}$)'
        fig, ax = super().plot_slice(axis, slice_position, grid_space, field_name)
        return fig, ax

    def write(self, filename, format='VTK', **kwargs):
        field_name = None
        if format == 'VTK':
            field_name = f'density'

        super().write(filename, format=format, field_name=field_name, **kwargs)


class VelocityGrid3D(TypedGrid):

    def __init__(self, network_code, data_or_dims, origin, spacing,
                 phase: Phases = Phases.P, value=0, float_type=__default_float_type__,
                 grid_id: ResourceIdentifier = ResourceIdentifier(),
                 grid_type=GridTypes.VELOCITY_METERS,
                 grid_units=__default_grid_units__,
                 coordinate_system=CoordinateSystem.NED,
                 label: str = __default_grid_label__, **kwargs):

        """

        :param network_code:
        :param data_or_dims:
        :param origin:
        :param spacing:
        :param phase:
        :param value:
        :param float_type:
        :param grid_id:
        :param grid_type:
        :param grid_units:
        param coordinate_system:
        :param label:
        :param kwargs:
        """

        self.network_code = network_code

        if (type(spacing) is int) | (type(spacing) is float):
            spacing = [spacing, spacing, spacing]

        super().__init__(data_or_dims, origin, spacing, phase,
                         value=value, grid_type=grid_type,
                         grid_units=grid_units, coordinate_system=coordinate_system,
                         float_type=float_type,
                         grid_id=grid_id, label=label)

    def fill_checkerboard(self, anomaly_size, base_velocity, velocity_perturbation, n_sigma):
        data = np.zeros(shape=self.data.shape)

        # Convert anomaly size to grid index units and calculate the starting
        # and ending indices.
        step_anomaly = (np.array(anomaly_size) / np.array(self.spacing)).astype(int)

        if step_anomaly[0] >= self.shape[0]:
            raise Exception("Dimension mismatch: anomaly exceeds the first axis "
                            "of the grid!\n")
        if step_anomaly[1] >= self.shape[1]:
            raise Exception("Dimension mismatch: anomaly exceeds the second axis "
                            "of the grid!\n")
        if step_anomaly[2] >= self.shape[2]:
            raise Exception("Dimension mismatch: anomaly exceeds the third axis "
                            "of the grid!\n")

        # Starting indices
        start_x = (self.data.shape[0] % step_anomaly[0] + step_anomaly[0]) // 2 - 1
        start_y = (self.data.shape[1] % step_anomaly[1] + step_anomaly[1]) // 2 - 1
        start_z = (self.data.shape[2] % step_anomaly[2] + step_anomaly[2]) // 2 - 1

        # Generate the range of indices for each dimension.
        x = np.arange(start_x, self.data.shape[0], step_anomaly[0])
        y = np.arange(start_y, self.data.shape[1], step_anomaly[1])
        z = np.arange(start_z, self.data.shape[2], step_anomaly[2])

        # Create a meshgrid to represent all points in the 3D grid space.
        x_grid, y_grid, z_grid = np.meshgrid(
            np.arange(len(x)),
            np.arange(len(y)),
            np.arange(len(z)),
            indexing='ij'
        )
        indices = np.column_stack(
            (x_grid.reshape((-1,)), y_grid.reshape((-1,)), z_grid.reshape((-1,))))

        # Set the perturbation values based on the checkerboard pattern rule.
        # Calculate the sum of the indices
        summ = indices[:, 0] + indices[:, 1] + indices[:, 2]
        ind = np.where(summ % 2 == 0)[0]  # indices with even sum
        data[x[indices[ind, 0]], y[indices[ind, 1]], z[indices[ind, 2]]] = 1
        ind = np.where(summ % 2 == 1)[0]  # indices with odd sum
        data[x[indices[ind, 0]], y[indices[ind, 1]], z[indices[ind, 2]]] = -1

        # Create 3D Gaussian kernel
        kernel_x, kernel_y, kernel_z = np.meshgrid(
            np.arange(step_anomaly[0]) * self.spacing[0],
            np.arange(step_anomaly[1]) * self.spacing[1],
            np.arange(step_anomaly[2]) * self.spacing[2]
        )
        mu = np.array([
            step_anomaly[0] * self.spacing[0] / 2.,
            step_anomaly[1] * self.spacing[1] / 2.,
            step_anomaly[2] * self.spacing[2] / 2.
        ])
        sigma = np.array([
            step_anomaly[0] * self.spacing[0] / n_sigma,
            step_anomaly[1] * self.spacing[1] / n_sigma,
            step_anomaly[2] * self.spacing[2] / n_sigma
        ])
        kernel = np.exp(-(
                (kernel_x - mu[0]) ** 2 / sigma[0] ** 2 + (kernel_y - mu[1]) ** 2 /
                sigma[1] ** 2 + (kernel_z - mu[2]) ** 2 / sigma[2] ** 2))
        kernel = kernel / np.sum(np.abs(kernel))  # normalization

        # Convolution in the frequency domain
        data = fftconvolve(data, kernel, mode="same")
        data /= np.max(np.abs(data))

        # Rescale the data
        smoothed_data = data * velocity_perturbation * base_velocity + base_velocity
        self.data = smoothed_data

    def to_rgrid(self, n_secondary: Union[int, Tuple[int, int, int]], threads: int = 1):

        xrnge = np.arange(
            self.origin[0], self.corner[0], self.spacing[0]).astype(np.float64)
        yrnge = np.arange(
            self.origin[1], self.corner[1], self.spacing[1]).astype(np.float64)
        zrnge = np.arange(
            self.origin[2], self.corner[2], self.spacing[2]).astype(np.float64)
        if isinstance(n_secondary, int):
            grid = rgrid.Grid3d(x=xrnge, y=yrnge, z=zrnge, cell_slowness=False,
                                method='SPM', nsnx=n_secondary, nsny=n_secondary,
                                nsnz=n_secondary, translate_grid=True,
                                n_threads=threads)
        if isinstance(n_secondary, Tuple):
            grid = rgrid.Grid3d(x=xrnge, y=yrnge, z=zrnge, cell_slowness=False,
                                method='SPM', nsnx=n_secondary[0], nsny=n_secondary[1],
                                nsnz=n_secondary[2], translate_grid=True,
                                n_threads=threads)

        grid.set_velocity(self.data)
        return grid

    @classmethod
    def from_inventory(cls, network_code: str, inventory: Inventory,
                       spacing: Union[float, Tuple[float, float, float]],
                       padding: Union[float, Tuple[float, float, float]] = 0.2,
                       **kwargs):
        """
        Create a grid from an inventory object.
        :param network_code: Network code
        :param inventory: Inventory object
        :param spacing: Grid spacing in grid units
        :param padding: Padding around the inventory in percent of the model span
        (default: 0.2 -> 20%)

        keyword arguments are additional arguments to pass to the class constructor or
        __init__ method.
        """

        # Get the instrument locations
        locations_x = [instrument.x for instrument in inventory.instruments]
        locations_y = [instrument.y for instrument in inventory.instruments]
        locations_z = [instrument.z for instrument in inventory.instruments]

        # Determine the span of the inventory
        min_coords = np.array(
            [np.min(locations_x), np.min(locations_y), np.min(locations_z)])
        max_coords = np.array(
            [np.max(locations_x), np.max(locations_y), np.max(locations_z)])
        inventory_span = max_coords - min_coords

        # Calculate padding in grid units
        if isinstance(padding, tuple):
            padding_x, padding_y, padding_z = padding
        else:
            padding_x = padding_y = padding_z = padding

        # Calculate the total padding to be added
        total_padding = inventory_span * np.array([padding_x, padding_y, padding_z])

        # Adjust the origin and corner with the padding
        padded_origin = min_coords - total_padding / 2
        padded_corner = max_coords + total_padding / 2

        # Calculate grid dimensions
        grid_dims = np.ceil((padded_corner - padded_origin) / np.array(spacing)).astype(
            int)

        # Create and return the grid object
        return cls(network_code, grid_dims, spacing=spacing, origin=padded_origin,
                   **kwargs)

    @staticmethod
    def get_base_name(network_code, phase):
        """
        return the base name given a network code and a phase
        :param network_code: Code of the network
        :type network_code: str
        :param phase: Phase, either P or S
        :type phase: Phases
        :return: the base name
        """
        return f'{network_code.upper()}.{phase}.mod'

    @classmethod
    def from_ocd(cls, origin, corner, dimensions, val=0):
        pass

    @classmethod
    def from_ocs(cls, origin, corner, spacing, val=0):
        pass

    @classmethod
    def from_ocd(cls, origin, dimensions, spacing, val=0):
        pass

    @classmethod
    def from_layered_model(cls, layered_model, dims, origin,
                           spacing, label=__default_grid_label__, **kwargs):
        """
        Generating a 3D grid model from
        :param layered_model: a LayeredVelocityModel object
        :param dims: dimensions of the grid
        :param origin: origin of the grid
        :param spacing: spacing of the grid
        :param label: label of the grid
        :param kwargs: additional arguments
        :return: a VelocityGrid3D object
        """

        z_min = origin[-1]
        z_max = z_min + spacing[-1] * dims[-1]

        z_interp, v_interp = layered_model.to_1d_model(z_min, z_max, spacing[2])

        data = np.zeros(dims)

        for i, v in enumerate(v_interp):
            data[:, :, i] = v_interp[i]

        return cls(layered_model.network_code, data, origin, spacing,
                   phase=layered_model.phase,
                   float_type=layered_model.float_type,
                   grid_id=layered_model.grid_id, label=label, **kwargs)

    def to_slow_lens(self):
        data = self.spacing[0] / self.data

        return TypedGrid(data, self.origin, self.spacing,
                         self.phase, grid_type='SLOW_LEN',
                         grid_units=self.grid_units,
                         float_type=self.float_type,
                         grid_id=self.grid_id, label=self.label)

    @classmethod
    def from_slow_len(cls, grid: TypedGrid, network_code: str):
        data = np.mean(grid.spacing) / grid.data
        return cls(network_code, data, grid.origin, grid.spacing,
                   phase=grid.phase, float_type=grid.float_type,
                   grid_id=grid.grid_id, label=grid.label)

    def to_time(self, seed: Seed, sub_grid_resolution=0.1,
                *args, **kwargs):
        """
        Eikonal solver based on scikit fast marching solver
        :param seed: numpy array location of the seed or origin of useis wave
         in model coordinates
        (usually location of a station or an event)
        :type seed: numpy.ndarray or list
        :param sub_grid_resolution: resolution of the grid around the seed.
        Propagating the wavefront on a denser grid around the seed,
        significantly improves the travel time accuracy. The value represents
        a fraction of the grid resolution. For instance, assuming a grid with
        spacing of 10m, if the sub_grid_resolution is set to 0.1, the
        resolution around the grid will be 1m.

        :rtype: TTGrid
        """

        if isinstance(seed, list):
            seed = np.array(seed)

        if not self.in_grid(seed.loc):
            logger.warning(f'{seed.label} is outside the grid. '
                           f'The travel time grid will not be calculated')
            return

        origin = self.origin
        shape = self.shape
        spacing = self.spacing

        sub_grid_spacing = spacing * sub_grid_resolution

        # extent = ((4 * sub_grid_spacing) * 1.2 + sub_grid_spacing)

        n_pts_inner_grid = (4 * spacing / sub_grid_spacing * 1.2).astype(int)
        for i in range(0, len(n_pts_inner_grid)):
            if n_pts_inner_grid[i] % 2:
                n_pts_inner_grid[i] += 1

        x_i = np.arange(0, n_pts_inner_grid[0]) * sub_grid_spacing[0]
        y_i = np.arange(0, n_pts_inner_grid[1]) * sub_grid_spacing[1]
        z_i = np.arange(0, n_pts_inner_grid[2]) * sub_grid_spacing[2]

        x_i = x_i - np.mean(x_i) + seed.x
        y_i = y_i - np.mean(y_i) + seed.y
        z_i = z_i - np.mean(z_i) + seed.z

        X_i, Y_i, Z_i = np.meshgrid(x_i, y_i, z_i, indexing='ij')

        coords = np.array([X_i.ravel(), Y_i.ravel(), Z_i.ravel()]).T

        vel = self.interpolate(coords, grid_space=False).reshape(
            X_i.shape)

        phi = np.ones_like(X_i)
        phi[int(np.floor(len(x_i) / 2)), int(np.floor(len(y_i) / 2)),
        int(np.floor(len(z_i) / 2))] = 0

        tt_tmp = skfmm.travel_time(phi, vel, dx=sub_grid_spacing)

        tt_tmp_grid = TTGrid(self.network_code, tt_tmp, [x_i[0], y_i[0], z_i[0]],
                             sub_grid_spacing, seed, self.grid_id,
                             phase=self.phase,
                             float_type=self.float_type, label=self.label)

        # __init__(self, data_or_dims, origin, spacing, seed: Seed,
        # phase: Phases = Phases.P, value: float = 0,
        # float_type: FloatTypes = __default_float_type__,
        # grid_id: ResourceIdentifier = ResourceIdentifier(),
        # grid_units: GridUnits = __default_grid_units__):

        data = self.data

        xe = origin[0] + np.arange(0, shape[0], 1) * spacing[0]
        ye = origin[1] + np.arange(0, shape[1], 1) * spacing[1]
        ze = origin[2] + np.arange(0, shape[2], 1) * spacing[2]

        Xe, Ye, Ze = np.meshgrid(xe, ye, ze, indexing='ij')

        coords = np.array([Xe.ravel(), Ye.ravel(), Ze.ravel()])

        corner1 = np.array([np.min(x_i), np.min(y_i), np.min(z_i)])
        corner2 = np.array([np.max(x_i), np.max(y_i), np.max(z_i)])

        test = ((coords[0, :] >= corner1[0]) & (coords[0, :] <= corner2[0]) &
                (coords[1, :] >= corner1[1]) & (coords[1, :] <= corner2[1]) &
                (coords[2, :] >= corner1[2]) & (coords[2, :] <= corner2[2]))

        Xe_grid = Xe.ravel()[test]
        Ye_grid = Ye.ravel()[test]
        Ze_grid = Ze.ravel()[test]

        X = np.array([Xe_grid, Ye_grid, Ze_grid]).T

        tt_interp = tt_tmp_grid.interpolate(X, grid_space=False,
                                            order=3)[0]

        bias = np.max(tt_interp)

        phi_out = np.ones_like(Xe).ravel()
        phi_out[test] = tt_interp - bias

        phi_out = phi_out.reshape(Xe.shape)

        tt_out = skfmm.travel_time(phi_out, data, dx=spacing)

        # tt_out = tt_out.ravel() + bias
        tt_out = tt_out.ravel() + bias
        tt_out[test] = tt_interp
        tt_out = tt_out.reshape(Xe.shape)

        tt_out_grid = TTGrid(self.network_code, tt_out, self.origin,
                             self.spacing, seed, phase=self.phase,
                             float_type=self.float_type,
                             grid_units=self.grid_units,
                             velocity_model_id=self.grid_id,
                             label=self.label)

        tt_out_grid.data -= tt_out_grid.interpolate(seed.T,
                                                    grid_space=False,
                                                    order=3)[0]

        return tt_out_grid

    def to_time_multi_threaded(self, seeds: SeedEnsemble, cpu_utilisation=0.9,
                               *args, **kwargs):
        """
        Multithreaded version of the Eikonal solver
        based on scikit fast marching solver
        :param seeds: array of seed
        :type seeds: np.ndarray
        :param cpu_utilisation: fraction of the cpu core to be used for the
        processing task (between 0 and 1)
        :type cpu_utilisation: float between 0 and 1
        :param args: arguments to be passed directly to skfmm.travel_time
        function
        :param kwargs: keyword arguments to be passed directly to
        skfmm.travel_time function
        :return: a travel time grid ensemble
        :rtype: TravelTimeEnsemble
        """

        num_threads = int(np.ceil(cpu_utilisation * __cpu_count__))
        # ensuring that the number of threads is comprised between 1 and
        # __cpu_count__
        num_threads = np.max([np.min([num_threads, __cpu_count__]), 1])

        data = []
        for seed in seeds:
            if not self.in_grid(seed.loc):
                logger.warning(f'{seed.label} is outside the grid. '
                               f'The travel time grid will not be calculated')
                continue

        with Pool(num_threads) as pool:
            results = pool.map(self.to_time, seeds)

        tt_grid_ensemble = TravelTimeEnsemble(results)

        return tt_grid_ensemble

    def write_nlloc(self, path='.'):

        super().write_nlloc(path=path)

    def mv(self, origin, destination):
        """
        move the velocity grid files from {origin} to {destination}
        :param origin: origin
        :param destination:
        :return:
        """

        super().mv(self, self.base_name, origin, destination)

    @property
    def base_name(self):
        return self.get_base_name(self.network_code, self.phase)

    def write(self, filename, format='VTK', **kwargs):
        field_name = None
        if format == 'VTK':
            field_name = f'velocity_{self.phase.value}'

        super().write(filename, format=format, field_name=field_name, **kwargs)

    def plot_slice(self, axis: int, slice_position: float, grid_space: bool = False,
                   ** kwargs):
        field_name = f'Velocity {self.phase.value}_wave'
        if self.grid_units == GridUnits.METER:
            field_name += ' (m/s)'
        if self.grid_units == GridUnits.KILOMETER:
            field_name += ' (km/s)'
        fig, ax = super().plot_slice(axis, slice_position, grid_space, field_name)
        return fig, ax


class VelocityGridEnsemble:
    def __init__(self, p_velocity_grid, s_velocity_grid):
        """

        :param p_velocity_grid: p-wave 3D velocity grid
        :type p_velocity_grid: VelocityGrid3D
        :param s_velocity_grid: s-wave 3D velocity grid
        :type s_velocity_grid: VelocityGrid3D

        :NOTE: the p and s velocity grids must have the same dimensions and the same
        label
        """

        if not p_velocity_grid.is_like(s_velocity_grid):
            raise ValueError('The p and s velocity grid must be compatible')

        self.p_velocity_grid = p_velocity_grid
        self.s_velocity_grid = s_velocity_grid
        self.label = p_velocity_grid.label
        self.__i__ = 0

    def __getitem__(self, item):
        if item.upper() == 'P':
            return self.p_velocity_grid

        elif item.upper() == 'S':
            return self.s_velocity_grid

        else:
            raise ValueError(f'{item} is not a valid key. '
                             f'The key value must either be "P" or "S"')

    def __iter__(self):
        self.__i__ = 0
        return self

    def __next__(self):
        if self.__i__ < 2:
            if self.__i__ == '0':
                return self.p_velocity_grid
            elif self.__i__ == '1':
                return self.s_velocity_grid
        else:
            raise StopIteration

    @staticmethod
    def keys():
        return ['P', 'S']

    def write(self, path='.'):
        for key in self.keys():
            self[key].write(filename=path + "_" + key + "wave")

    def to_time_multi_threaded(self, seeds: SeedEnsemble, cpu_utilisation=0.9,
                               *args, **kwargs):
        """
        Multithreaded version of the Eikonal solver
        :param seeds:
        :param cpu_utilisation:
        :param args:
        :param kwargs:
        :return:
        """

        tt_grid_ensemble = TravelTimeEnsemble([])

        for key in self.keys():
            tt_grids = self[key].to_time_multi_threaded(seeds,
                                                        cpu_utilisation=
                                                        cpu_utilisation,
                                                        *args, **kwargs)

            tt_grid_ensemble += tt_grids

        return tt_grid_ensemble

    def to_time(self, seeds: SeedEnsemble, multi_threaded=False, *args, **kwargs):
        if multi_threaded:
            return self.to_time_multi_threaded(seeds)

        else:
            tt_grid_ensemble = TravelTimeEnsemble([])
            for key in self.keys():
                for seed in seeds:
                    tt_grid_ensemble += self[key].to_time(seed)

    @property
    def p(self):
        return self['P']

    @property
    def s(self):
        return self['S']

    @property
    def P(self):
        return self['P']

    @property
    def S(self):
        return self['S']

    @property
    def network(self):
        return self.s.network_code

    @property
    def network_code(self):
        return self.s.network_code

    @property
    def dims(self):
        return self.s.shape

    @property
    def shape(self):
        return self.s.shape

    @property
    def origin(self):
        return self.s.origin

    @property
    def corner(self):
        return self.s.corner

    @property
    def spacing(self):
        return self.s.spacing

    @property
    def grid_type(self):
        return self.s.grid_type

    @property
    def grid_units(self):
        return self.s.grid_units

    @property
    def resource_id(self):
        return self.s.resource_id

    @property
    def coordinate_system(self):
        return self.s.coordinate_system

    @property
    def float_type(self):
        return self.s.float_type


class SeismicPropertyGridEnsemble(VelocityGridEnsemble):
    def __init__(self,
                 p_velocity_grid: VelocityGrid3D,
                 s_velocity_grid: VelocityGrid3D,
                 density_grid: DensityGrid3D):
        """

        :param p_velocity_grid: p-wave 3D velocity grid
        :type p_velocity_grid: VelocityGrid3D
        :param s_velocity_grid: s-wave 3D velocity grid
        :type s_velocity_grid: VelocityGrid3D
        :param density_grid: density grid
        :type density_grid: DensityGrid3D

        :NOTE: the p and s velocity and the density grids must have the same dimensions
        and the same label
        """

        if not p_velocity_grid.is_like(s_velocity_grid) :
            raise ValueError(f'the p and s velocity grids are incompatible\n'
                             f'P velocity: {p_velocity_grid}'
                             f'S velocity: {s_velocity_grid}')

        if not p_velocity_grid.is_like(density_grid):
            raise ValueError(f'the p velocity and the density grids are incompatible\n'
                             f'P velocity: {p_velocity_grid}'
                             f'Density   : {density_grid}')

        self.density_grid = density_grid

        super().__init__(p_velocity_grid, s_velocity_grid)

    def __getitem__(self, item):
        if item.upper() == 'P':
            return self.p_velocity_grid

        elif item.upper() == 'S':
            return self.s_velocity_grid

        elif item.upper() == 'DENSITY':
            return self.density_grid

        else:
            raise ValueError(f'{item} is not a valid key. '
                             f'The key value must either be "P" or "S"')

    def __repr__(self):
        return (f'P Velocity: {self.p_velocity_grid}\n'
                f'S Velocity: {self.s_velocity_grid}\n'
                f'Density   : {self.density_grid}')

    @property
    def density(self):
        return self['density']

    def to_phase_velocities(self, period_min: float = 0.1, period_max: float = 10.,
                            n_periods: int = 10, logspace: bool = True,
                            phase: Union[Phases, str] = Phases.RAYLEIGH,
                            multithreading: bool = True,
                            z: Union[List, np.ndarray] = None,
                            disba_param: Union[DisbaParam] = DisbaParam()):

        if not isinstance(disba_param, DisbaParam):
            raise TypeError(f'disba_param must be type DisbaParam')

        if isinstance(phase, str):
            Phases(phase.upper())

        if isinstance(phase, Phases):
            phase = phase.value.lower()

        if logspace:
            periods = np.logspace(np.log10(period_min), np.log10(period_max), n_periods)
        else:
            periods = np.linspace(period_min, period_max, n_periods)

        @dask.delayed
        def phase_velocity_pnt(index_i, index_j, cells_s, cells_p, cells_density,
                               list_periods, layers_thickness_param, algorithm_param,
                               dc_param):
            velocity_sij = cells_s[index_i, index_j]
            velocity_pij = cells_p[index_i, index_j]
            density_profile_ij = cells_density[index_i, index_j]
            phase_disp = PhaseDispersion(thickness=layers_thickness_param,
                                         velocity_p=velocity_pij,
                                         velocity_s=velocity_sij,
                                         density=density_profile_ij,
                                         algorithm=algorithm_param,
                                         dc=dc_param)
            return phase_disp(list_periods, mode=0, wave=phase).velocity

        @dask.delayed
        def phase_velocity_interp(xi, yj, interpolated_points, s_wave_vel,
                                  p_wave_vel, density_model, list_periods,
                                  layers_thickness_param, algorithm_param,
                                  dc_param):
            indices = np.where(np.logical_and(interpolated_points[:, 0] == xi,
                                              interpolated_points[:, 1] == yj
                                              ))[0]
            velocity_sij = s_wave_vel[indices]
            velocity_pij = p_wave_vel[indices]
            density_profile_ij = density_model[indices]
            phase_disp = PhaseDispersion(thickness=layers_thickness_param,
                                         velocity_p=velocity_pij,
                                         velocity_s=velocity_sij,
                                         density=density_profile_ij,
                                         algorithm=algorithm_param,
                                         dc=dc_param)
            return phase_disp(list_periods, mode=0, wave=phase).velocity
        algorithm = disba_param.algorithm
        dc = disba_param.dc

        if z is None:
            thickness = self.spacing[2] * np.ones(shape=(self.shape[2] - 1))
            if self.grid_units == GridUnits.METER:
                thickness *= 1.e-3
                velocity_s = self.s.data * 1.e-3
                velocity_p = self.p.data * 1.e-3
            else:
                velocity_s = self.s.data
                velocity_p = self.p.data
            layers_s = 0.5 * (velocity_s[:, :, 1:] + velocity_s[:, :, :-1])
            layers_p = 0.5 * (velocity_p[:, :, 1:] + velocity_p[:, :, :-1])
            layers_density = 0.5 * (self.density.data[:, :, 1:] +
                                    self.density.data[:, :, :-1])

            if multithreading:
                results = []
                for i in range(self.shape[0]):
                    cmod_ij = []
                    results.append(cmod_ij)
                    for j in range(self.shape[1]):
                        cmod_ij.append(phase_velocity_pnt(i, j, layers_s, layers_p,
                                                          layers_density, periods,
                                                          thickness, algorithm, dc))

                phase_velocity = dask.compute(*results)  # todo see other arguments
                phase_velocity = np.array(phase_velocity)
                phase_velocity = [phase_velocity[:, :, k] for k in range(n_periods)]
            else:
                phase_velocity = [np.zeros(shape=(self.shape[0], self.shape[1]))
                                  for _ in range(n_periods)]
                for i in range(self.shape[0]):
                    for j in range(self.shape[1]):
                        velocity_s_ij = layers_s[i, j]
                        velocity_p_ij = layers_p[i, j]
                        density_ij = layers_density[i, j]
                        pd = PhaseDispersion(thickness=thickness,
                                             velocity_p=velocity_p_ij,
                                             velocity_s=velocity_s_ij,
                                             density=density_ij,
                                             algorithm=algorithm,
                                             dc=dc)
                        cmod = pd(periods, mode=0, wave=phase).velocity
                        for k in range(n_periods):
                            phase_velocity[k][i, j] = cmod[k]
        else:
            # define layers thickness and centers
            layers_centers = 0.5 * (z[1:] + z[:-1])
            layers_thickness = z[1:] - z[:-1]
            # interpolation
            x = np.arange(self.origin[0], self.corner[0], self.spacing[0])
            y = np.arange(self.origin[1], self.corner[1], self.spacing[1])
            x_grd, y_grd, z_grd = np.meshgrid(x, y, layers_centers, indexing='ij')
            coord_interpolation = np.column_stack((x_grd.reshape(-1), y_grd.reshape(-1),
                                                   z_grd.reshape(-1)))
            velocity_s = self.s.interpolate(coord_interpolation, grid_space=False)
            velocity_p = self.p.interpolate(coord_interpolation, grid_space=False)
            density = self.density.interpolate(coord_interpolation, grid_space=False)
            if self.grid_units == GridUnits.METER:
                velocity_s *= 1.e-3
                velocity_p *= 1.e-3
                z *= 1.e-3
            if multithreading:
                results = []
                for x_i in x:
                    cmod_ij = []
                    results.append(cmod_ij)
                    for y_j in y:
                        cmod_ij.append(phase_velocity_interp(x_i, y_j,
                                                             coord_interpolation,
                                                             velocity_s, velocity_p,
                                                             density, periods,
                                                             layers_thickness, algorithm,
                                                             dc))

                phase_velocity = dask.compute(*results)  # todo see other arguments
                phase_velocity = np.array(phase_velocity)
                phase_velocity = [phase_velocity[:, :, k] for k in range(n_periods)]

            else:
                # run code in one thread
                phase_velocity = [np.zeros(shape=(self.shape[0], self.shape[1]))
                                  for _ in range(n_periods)]
                for i in range(self.shape[0]):
                    for j in range(self.shape[1]):
                        ind = np.where(np.logical_and(coord_interpolation[:, 0] == x[i],
                                                      coord_interpolation[:, 1] == y[j]
                                                      ))[0]
                        velocity_s_ij = velocity_s[ind]
                        velocity_p_ij = velocity_p[ind]
                        density_ij = density[ind]
                        pd = PhaseDispersion(thickness=layers_thickness,
                                             velocity_p=velocity_p_ij,
                                             velocity_s=velocity_s_ij,
                                             density=density_ij,
                                             algorithm=algorithm,
                                             dc=dc)
                        cmod = pd(periods, mode=0, wave=phase).velocity
                        for k in range(n_periods):
                            phase_velocity[k][i, j] = cmod[k]
        return periods, phase_velocity

    def transform_to(self, values):
        return self.s.transform_to_grid(values)

    def transform_from(self, values):
        return self.s.transform_from(values)

    def plot_sensitivity_kernel(self, period: float, x: Union[float, int],
                                y: Union[float, int], z: Union[List, np.ndarray],
                                phase: Union[Phases, str] = Phases.RAYLEIGH,
                                disba_param: Union[DisbaParam] = DisbaParam(),
                                grid_space: bool = False):

        if not isinstance(disba_param, DisbaParam):
            raise TypeError(f'disba_param must be type DisbaParam')
        if isinstance(phase, str):
            Phases(phase.upper())
        if isinstance(phase, Phases):
            phase = phase.value.lower()

        algorithm = disba_param.algorithm
        dc = disba_param.dc
        dp = disba_param.dp

        if z is None:
            # calculate the thickness and velocity values of layers
            layers_thickness = self.spacing[2] * np.ones(shape=(self.shape[2] - 1))
            if self.grid_units == GridUnits.METER:
                layers_thickness /= 1.e3
                velocity_s = self.s.data * 1.e-3
                velocity_p = self.p.data * 1.e-3

            else:
                velocity_s = self.s.data
                velocity_p = self.p.data

            # check if the points are inside the grid
            if not grid_space:
                tmp = self.transform_to((x, y, self.origin[2]))
                i = int(tmp[0])
                j = int(tmp[1])
            else:
                i, j = int(x), int(y)
            if not self.s.in_grid([i, j, 0], grid_space=True):
                raise IndexError(f'The point {i, j} is not inside the grid.')

            # seismic parameters of layers (model 1D)
            layers_s = 0.5 * (velocity_s[i, j, 1:] + velocity_s[i, j, :-1])
            layers_p = 0.5 * (velocity_p[i, j, 1:] + velocity_p[i, j, :-1])
            density = 0.5 * (self.density.data[i, j, 1:] + self.density.data[i, j, :-1])
            # calculate the Sensitivity kernel
            ps = PhaseSensitivity(thickness=layers_thickness, velocity_p=layers_p,
                                  velocity_s=layers_s, density=density, dc=dc,
                                  algorithm=algorithm, dp=dp)
            sensitivity = ps(period, mode=0, wave=phase, parameter="velocity_s")
            kernel = sensitivity.kernel

            # interpolate the Sensitivity kernel in nodes
            kernel_nodes = np.zeros(shape=(velocity_s.shape[2], ))
            depth = self.origin[2] + np.arange(velocity_s.shape[2]) * self.spacing[2]
            kernel_nodes[0] = kernel[0]
            kernel_nodes[-1] = kernel[-1]
            kernel_nodes[1:-1] = 0.5 * (kernel[1:] + kernel[:-1])

            # plot the  Sensitivity kernel as function of depth
            ax1 = plt.subplot(1, 2, 1)
            ax1.plot(kernel_nodes, depth, "-ob")
            ax1.set_ylim([depth[-1] + 0.5 * self.spacing[2], depth[0]])
            ax1.set_xlabel("Sensitivity kernel")
            ax1.set_title("Period {0:2.2f} (s)".format(period))
            plt.grid(True)
            ax2 = plt.subplot(1, 2, 2)
            ax2.set_ylim([depth[-1] + 0.5 * self.spacing[2], depth[0]])
            if self.grid_units == GridUnits.METER:
                ax1.set_ylabel("Depth (m)")
                ax2.plot(velocity_s[i, j, :] * 1.e3, depth, "-k")
                ax2.set_xlabel("Velocity (m/s)")
            else:
                ax1.set_ylabel("Depth (km)")
                ax2.plot(velocity_s[i, j, :], depth, "-k")
                ax2.set_xlabel("Velocity (km/s)")
            plt.grid(True)
            plt.tight_layout()
            plt.show()
            return depth, kernel_nodes

        else:
            # check if the point is inside the grid
            if grid_space:
                x, y, _ = self.transform_from((x, y, 0))
            if not self.s.in_grid([x, y, self.origin[2]], grid_space=False):
                raise IndexError(f'The point {x, y} is not inside the grid.')
            # define layers thickness and centers
            layer_centers = 0.5 * (z[1:] + z[:-1])
            layers_thickness = z[1:] - z[:-1]
            coord_interpolation = np.column_stack((x * np.ones_like(layer_centers),
                                                   y * np.ones_like(layer_centers),
                                                   layer_centers))
            coord_interpolation_z = np.column_stack((x * np.ones_like(z),
                                                     y * np.ones_like(z),
                                                     z))

            # interpolate seismic parameters at the centers of layers
            velocity_s = self.s.interpolate(coord_interpolation, grid_space=False)
            velocity_sz = self.s.interpolate(coord_interpolation_z, grid_space=False)
            velocity_p = self.p.interpolate(coord_interpolation, grid_space=False)
            density = self.density.interpolate(coord_interpolation, grid_space=False)
            if self.grid_units == GridUnits.METER:
                layers_thickness *= 1.e-3
                velocity_s *= 1.e-3
                velocity_p *= 1.e-3
            ps = PhaseSensitivity(thickness=layers_thickness, velocity_p=velocity_p,
                                  velocity_s=velocity_s, density=density, dc=dc,
                                  algorithm=algorithm, dp=dp)
            sensitivity = ps(period, mode=0, wave=phase, parameter="velocity_s")
            kernel = sensitivity.kernel

            # interpolate the Sensitivity kernel in nodes
            kernel_nodes = np.zeros(shape=(len(z), ))
            kernel_nodes[0] = kernel[0]
            kernel_nodes[-1] = kernel[-1]
            kernel_nodes[1:-1] = 0.5 * (kernel[1:] + kernel[:-1])

            # plot kernel
            ax1 = plt.subplot(1, 2, 1)
            ax1.plot(kernel_nodes, z, "-ob")
            ax1.set_ylim([z[-1] + 0.5 * self.spacing[2], z[0]])
            ax1.set_xlabel("Sensitivity kernel")
            ax1.set_title("Period {0:2.2f} (s)".format(period))
            plt.grid(True)
            ax2 = plt.subplot(1, 2, 2)
            ax2.set_ylim([z[-1] + 0.5 * self.spacing[2], z[0]])
            ax2.plot(velocity_sz, z, "-k")
            if self.grid_units == GridUnits.METER:
                ax1.set_ylabel("Depth (m)")
                ax2.set_xlabel("Velocity (m/s)")
            else:
                ax1.set_ylabel("Depth (km)")
                ax2.set_xlabel("Velocity (km/s)")
            plt.grid(True)
            plt.show()
            return z, kernel_nodes


class SeededGridType(Enum):
    TIME = 'TIME'
    ANGLE = 'ANGLE'
    AZIMUTH = 'AZIMUTH'
    TAKEOFF = 'TAKEOFF'

    def __str__(self):
        return str(self.value)


class SeededGrid(TypedGrid):
    """
    container for seeded grids (e.g., travel time, azimuth and take off angle)
    """

    __doc__ = f'{TypedGrid.__doc__}\n'

    def __init__(self, network_code, data_or_dims, origin, spacing, seed: Seed,
                 velocity_model_id: ResourceIdentifier,
                 phase: Phases = Phases.P, value: float = 0,
                 grid_units: GridUnits = __default_grid_units__,
                 grid_type: SeededGridType = SeededGridType.TIME,
                 float_type: FloatTypes = __default_float_type__,
                 grid_id: ResourceIdentifier = ResourceIdentifier(),
                 label: str = __default_grid_label__):
        """
        :param network: network code
        :param data_or_dims: data or data dimensions.
        If dimensions not provided a grid with value=value is created
        :param origin: origin of the grid
        :param spacing: the spacing between grid nodes
        :param seed: seed location of the grid - The seed or instrument location
        :param velocity_model_id: velocity model id
        :param phase: Seismic Phase
        :param value: value of the grid when only specifying the dimensions
        :param grid_units: units of measurement used to express values
        :param grid_type: type of grid (e.g., travel time, azimuth, take off angle)
        :param float_type: float type either 'FLOAT' or 'DOUBLE'
        :param grid_id: the grid id
        :param label: label of the grid
        :param coordinate_system: coordinate system either NED or ENU
        """

        self.network = network_code
        self.seed = seed
        self.velocity_model_id = velocity_model_id

        if isinstance(grid_type, str):
            self.grid_type = SeededGridType(grid_type)
        elif isinstance(grid_type, SeededGridType):
            self.grid_type = grid_type
        elif isinstance(grid_type, GridTypes):
            self.grid_type = SeededGridType(grid_type.value)
        else:
            raise TypeError('grid_type must be a SeededGridType object')

        super().__init__(data_or_dims, origin, spacing,
                         phase=phase, value=value,
                         grid_type=grid_type, grid_units=grid_units,
                         float_type=float_type, grid_id=grid_id, label=label,
                         coordinate_system=seed.coordinates.coordinate_system)

        # ensure the data are expressed in the appropriate float_type
        self.data.astype(float_type.value)

    def __repr__(self):
        line = f'{self.grid_type} Grid\n' \
               f'    origin     : {self.origin}\n' \
               f'    spacing    : {self.spacing}\n' \
               f'    dimensions : {self.shape}\n' \
               f'    seed label : {self.seed_label}\n' \
               f'    seed       : {self.seed}'
        return line

    @property
    def network_code(self):
        return self.network

    @property
    def station_code(self):
        return self.seed.station

    @property
    def location_code(self):
        return self.seed.location

    @property
    def instrument_code(self):
        return self.seed.label

    @property
    def seed_label(self):
        return self.seed.short_label

    @property
    def seed_units(self):
        return self.seed.units.value

    @property
    def waveform_id(self):
        return WaveformStreamID(network_code=self.network_code,
                                station_code=self.station_code,
                                location_code=self.location_code)

    # @property
    # def coordinate_system(self):
    #     return self.seed.coordinates.coordinate_system

    @staticmethod
    def get_base_name(network_code, phase, seed_label, grid_type):

        if not isinstance(grid_type, SeededGridType):
            try:
                if isinstance(grid_type, GridTypes):
                    grid_type = SeededGridType(grid_type.value)
                else:
                    grid_type = SeededGridType(grid_type)
            except ValueError:
                raise ValueError(f'{grid_type} is not a valid grid type')

        base_name = f'{network_code}.{phase}.{seed_label}.' \
                    f'{grid_type.value.lower()}'
        return base_name

    @property
    def base_name(self):
        base_name = self.get_base_name(self.network_code, self.phase.upper(),
                                       self.seed_label, self.grid_type)
        return base_name

    def write_nlloc(self, path='.'):
        self._write_grid_data(path=path)
        self._write_grid_header(path=path)
        self._write_grid_model_id(path=path)

    def _write_grid_data(self, path='.'):

        Path(path).mkdir(parents=True, exist_ok=True)

        with open(Path(path) / (self.base_name + '.buf'), 'wb') \
                as out_file:
            if self.float_type.value == 'float32':
                out_file.write(self.data.astype(float32).tobytes())

            elif self.float_type.value == 'float64':
                out_file.write(self.data.astype(np.float64).tobytes())

    def _write_grid_header(self, path='.'):

        # convert 'METER' to 'KILOMETER'
        if self.grid_units.value == 'METER':
            origin = self.origin / 1000
            spacing = self.spacing / 1000
        else:
            origin = self.origin
            spacing = self.spacing

        line1 = f'{self.shape[0]:d} {self.shape[1]:d} {self.shape[2]:d}  ' \
                f'{origin[0]:f} {origin[1]:f} {origin[2]:f}  ' \
                f'{spacing[0]:f} {spacing[1]:f} {spacing[2]:f}  ' \
                f'{self.grid_type}\n'

        with open(Path(path) / (self.base_name + '.hdr'), 'w') as out_file:
            out_file.write(line1)

            if self.grid_type.value in ['TIME', 'ANGLE']:

                if self.seed_units is None:
                    logger.warning(f'seed_units are not defined. '
                                   f'Assuming same units as grid ('
                                   f'{self.grid_units}')
                if self.grid_units.value == 'METER':
                    seed = np.array(self.seed.coordinates.loc) / 1000

                line2 = u"%s %f %f %f\n" % (self.seed_label,
                                            seed[0], seed[1], seed[2])
                out_file.write(line2)

            out_file.write(u'TRANSFORM  NONE\n')

    def _write_grid_model_id(self, path='.'):
        with open(Path(path) / (self.base_name + '.mid'), 'w') as out_file:
            out_file.write(f'{self.model_id}')


def adjust_gradients_for_coordinate_system(gds, coordinate_system):
    """
    Adjust gradients based on the coordinate system.
    :param gds: Gradients (tuple of numpy arrays).
    :param coord_system: Coordinate system (instance of CoordinateSystem).
    :return: Adjusted gradients.
    """
    coord_system = coordinate_system
    if coord_system == CoordinateSystem.NED:
        return {'north': gds[0], 'east': gds[1], 'down': gds[2]}
    elif coord_system == CoordinateSystem.ENU:
        return {'north': gds[1], 'east': gds[0], 'down': -gds[2]}
    elif coord_system == CoordinateSystem.NEU:
        return {'north': gds[0], 'east': gds[1], 'down': -gds[2]}
    elif coord_system == CoordinateSystem.END:
        return {'north': gds[1], 'east': gds[0], 'down': gds[2]}
    else:
        raise ValueError("Invalid coordinate system")


class TTGrid(SeededGrid):
    def __init__(self, network_code, data_or_dims, origin, spacing, seed: Seed,
                 velocity_model_id: ResourceIdentifier,
                 phase: Phases = Phases.P, value: float = 0,
                 grid_units: GridUnits = __default_grid_units__,
                 float_type: FloatTypes = __default_float_type__,
                 grid_id: ResourceIdentifier = ResourceIdentifier(),
                 label=__default_grid_label__):
        super().__init__(network_code, data_or_dims, origin, spacing, seed,
                         velocity_model_id=velocity_model_id, phase=phase,
                         value=value, grid_type=GridTypes.TIME,
                         grid_units=grid_units,
                         float_type=float_type,
                         grid_id=grid_id,
                         label=label)

    def to_azimuth(self):
        """
        This function calculate the azimuth for every
        grid point given a travel time grid calculated using an Eikonal solver
        :return: azimuth angles grids
        """

        gds = np.gradient(self.data)
        tmp = adjust_gradients_for_coordinate_system(gds, self.coordinate_system)
        north = tmp['north']
        east = tmp['east']

        azimuth = np.arctan2(east, north) * 180 / np.pi
        azimuth = np.mod(azimuth, 360)  # Ensuring azimuth is within [0, 360] range

        return AngleGrid(self.network_code, azimuth, self.origin, self.spacing,
                         self.seed, phase=self.phase, float_type=self.float_type,
                         grid_id=ResourceIdentifier(), grid_type=GridTypes.AZIMUTH,
                         velocity_model_id=self.velocity_model_id)

    def to_takeoff(self):
        """
        This function calculate the takeoff angle for every grid point given a
        travel time grid calculated using an Eikonal solver
        :return: takeoff angles grid
        .Note: The convention for the takeoff angle is that 0 degree is down.
        """
        gds = np.gradient(self.data)
        tmp = adjust_gradients_for_coordinate_system(gds, self.coordinate_system)

        east = tmp['east']
        north = tmp['north']
        down = tmp['down']

        hor = np.sqrt(north ** 2 + east ** 2)
        takeoff = np.arctan2(hor, down) * 180 / np.pi
        takeoff = np.clip(takeoff, 0, 180)
        # takeoff is zero pointing down
        return AngleGrid(self.network_code, takeoff, self.origin, self.spacing,
                         self.seed, phase=self.phase, float_type=self.float_type,
                         grid_id=ResourceIdentifier(), grid_units=self.grid_units,
                         grid_type=GridTypes.TAKEOFF,
                         velocity_model_id=self.velocity_model_id)

    def to_azimuth_point(self, coord, grid_space=False, mode='nearest',
                         order=1, **kwargs):
        """
        calculate the azimuth angle at a particular point on the grid for a
        given seed location
        :param coord: coordinates at which to calculate the takeoff angle
        :param grid_space: true if the coordinates are expressed in
        grid space (indices can be fractional) as opposed to model space
        (x, y, z)
        :param mode: interpolation mode
        :param order: interpolation order
        :return: takeoff angle at the location coord
        """

        return self.to_azimuth().interpolate(coord,
                                             grid_space=grid_space,
                                             mode=mode, order=order,
                                             **kwargs)[0]

    def to_takeoff_point(self, coord, grid_space=False, mode='nearest',
                         order=1, **kwargs):
        """
        calculate the takeoff angle at a particular point on the grid for a
        given seed location
        :param coord: coordinates at which to calculate the takeoff angle
        :param grid_space: true if the coordinates are expressed in
        grid space (indices can be fractional) as opposed to model space
        (x, y, z)
        :param mode: interpolation mode
        :param order: interpolation order
        :return: takeoff angle at the location coord
        """
        return self.to_takeoff().interpolate(coord,
                                             grid_space=grid_space,
                                             mode=mode, order=order,
                                             **kwargs)[0]

    def ray_tracer(self, start, grid_space=False, max_iter=1000,
                   arrival_id=None):
        """
        This function calculates the ray between a starting point (start) and an
        end point, which should be the seed of the travel_time grid, using the
        gradient descent method.
        :param start: the starting point (usually event location)
        :type start: tuple, list or numpy.array
        :param grid_space: true if the coordinates are expressed in
        grid space (indices can be fractional) as opposed to model space
        (x, y, z)
        :param max_iter: maximum number of iteration
        :param arrival_id: id of the arrival associated to the ray if
        applicable
        :rtype: numpy.ndarray
        """

        return ray_tracer(self, start, grid_space=grid_space, max_iter=max_iter,
                          arrival_id=arrival_id, velocity_model_id=self.model_id)

    @classmethod
    def from_velocity(cls, seed, seed_label, velocity_grid):
        return velocity_grid.to_time(seed, seed_label)

    def write_nlloc(self, path='.'):
        return super().write_nlloc(path=path)

    @property
    def instrument(self):
        return self.seed_label

    @property
    def location(self):
        return self.seed.location_code

    def write(self, filename, format='VTK', **kwargs):
        """Write the grid data to a file.

        This method writes the grid data to a file in the specified format.

        :param filename: The name of the file to write the data to.
        :type filename: str
        :param format: The format of the file (default: 'VTK').
        :type format: str
        :param **kwargs: Additional keyword arguments specific to the file format.
        """
        field_name = None
        if format == 'VTK':
            field_name = 'Travel Time'

        super().write(filename, format=format, field_name=field_name, **kwargs)

    def plot(self):
        if self.ndim == 2:
            fig = plt.figure()
            ax = fig.add_subplot()
            im = ax.imshow(self.data.T, origin='lower',
                           extent=(self.origin[0], self.corner[0],
                                   self.origin[1], self.corner[1]),
                           cmap="seismic")
            ax.plot(self.seed.x, self.seed.y, "o", color="green")

            cb = fig.colorbar(im, ax=ax, orientation='vertical')
            if self.grid_units == GridUnits.METER:
                ax.set_xlabel("X (m)")
                ax.set_ylabel("Y (m)")
                cb.set_label('Travel time (s)', rotation=270,
                             labelpad=10)
            if self.grid_units == GridUnits.KILOMETER:
                ax.set_xlabel("X (km)")
                ax.set_ylabel("Y (km)")
                cb.set_label('Travel time (s)', rotation=270, labelpad=10)
            plt.show()
        else:
            logger.warning("not implemented for 3D grids")


class TravelTimeEnsemble:
    def __init__(self, travel_time_grids):
        """
        Combine a list of travel time grids together providing meta
        functionality (multithreaded ray tracing, sorting, travel-time
        calculation for a specific location etc.). It is assumed that
        all grids are compatible, i.e., that all the grids have the same
        origin, spacing and dimensions.
        :param travel_time_grids: a list of TTGrid objects

        :NOTE: The travel time grids must all have the same grid labels if not,
        the object will not be created.
        """

        self.travel_time_grids = []
        for travel_time_grid in travel_time_grids:
            if travel_time_grid.label != travel_time_grids[0].label:
                raise ValueError('all travel time grids must have the same '
                                 'label')
            self.travel_time_grids.append(travel_time_grid)

        self.__i__ = 0

        for tt_grid in self.travel_time_grids:
            try:
                assert tt_grid.check_compatibility(travel_time_grids[0])
            except:
                raise AssertionError('grids are not all compatible')

    def __len__(self):
        return len(self.travel_time_grids)

    def __add__(self, other):
        if isinstance(other, TTGrid):
            self.travel_time_grids.append(other)
        elif isinstance(other, TravelTimeEnsemble):
            for travel_time_grid in other.travel_time_grids:
                self.travel_time_grids.append(travel_time_grid)

        return TravelTimeEnsemble(self.travel_time_grids)

    def __iter__(self):
        self.__i__ = 0
        return self

    def __next__(self):
        if self.__i__ < len(self):
            result = self.travel_time_grids[self.__i__]
            self.__i__ += 1
            return result
        else:
            raise StopIteration

    def __getitem__(self, item):
        if isinstance(item, int):
            return self.travel_time_grids[item]
        if isinstance(item, str):
            for tt_grid in self.travel_time_grids:
                if tt_grid.seed_label == item:
                    return tt_grid

    def __repr__(self):
        line = f'Number of travel time grids: {len(self)}'
        return line

    # @classmethod
    # def from_files(cls, path, format='PICKLE'):
    #     """
    #     create a travel time ensemble from files located in a directory
    #     :param path: the base path to the directory containing the travel time
    #     files.
    #     :return:
    #     """
    #     tt_grids = []
    #     for fle in Path(path).glob('*time*.hdr'):
    #         path = fle.parent
    #         base_name = '.'.join(fle.name.split('.')[:-1])
    #         fname = str(Path(path) / base_name)
    #         tt_grid = read_grid(fname, format='NLLOC',
    #                             float_type=__default_float_type__)
    #         tt_grids.append(tt_grid)
    #
    #     return cls(tt_grids)

    @classmethod
    def from_files(cls, path, format='PICKLE'):
        """
        create a travel time ensemble from files located in a directory
        :param path: the base path to the directory containing the travel time
        files.
        :return:
        """
        tt_grids = []
        for file in Path(path).glob('*'):
            tt_grid = read_grid(file, format=format,
                                float_type=__default_float_type__)
            tt_grids.append(tt_grid)

        return cls(tt_grids)

    def select(self, instrument_codes: Optional[List[str]] = None,
               phase: Union[Phases, 'str'] = None):
        """
        return a list of grid corresponding to seed_labels.
        :param instrument_codes: seed labels of the travel time grids to return
        :param phase: the phase {'P' or 'S'}, both if None.
        :return: a list of travel time grids
        :rtype: TravelTimeEnsemble
        """

        if (instrument_codes is None) and (phase is None):
            return self

        tmp = []
        if instrument_codes is None:
            instrument_codes = np.unique(self.seeds)

        if phase is None:
            phases = [Phases.P.value, Phases.S.value]
        else:
            phases = [phase.value if isinstance(phase, Phases) else Phases(phase).value
                      for phase in phase]

        returned_grids = []
        for travel_time_grid in self.travel_time_grids:
            if travel_time_grid.seed.label in instrument_codes:
                if isinstance(travel_time_grid.phase, Phases):
                    grid_phase = travel_time_grid.phase.value
                else:
                    grid_phase = travel_time_grid.phase
                if grid_phase in phases:
                    returned_grids.append(travel_time_grid)

        return TravelTimeEnsemble(returned_grids)

    def sort(self, ascending: bool = True):
        """
        sorting the travel time grid by seed_label
        :param ascending: if true the grids are sorted in ascending order
        :param ascending: bool
        :return: sorted travel time grids.
        :rtype: TravelTimeEnsemble
        """

        i = np.sort(self.seed_labels)

        if not ascending:
            i = i[-1::-1]

        sorted_tt_grids = np.array(self.travel_time_grids)[i]

        return TravelTimeEnsemble(sorted_tt_grids)

    def travel_time(self, seed, grid_space: bool = False,
                    seed_labels: Optional[list] = None,
                    phase: Optional[list] = None):
        """
        calculate the travel time at a specific point for a series of location
        ids
        :param seed: travel time seed
        :param grid_space: true if the coordinates are expressed in
        grid space (indices can be fractional) as opposed to model space
        (x, y, z)
        :param seed_labels: a list of locations from which to calculate the
        travel time.
        :param phase: a list of phases for which the travel time need to be
        calculated
        :return: a list of dictionary containing the travel time and location id
        """

        if isinstance(seed, list):
            seed = np.array(seed)

        if grid_space:
            seed = self.travel_time_grids[0].transform_from(seed)

        if not self.travel_time_grids[0].in_grid(seed):
            raise ValueError('seed is outside the grid')

        tt_grids = self.select(instrument_codes=seed_labels)

        tts = []
        labels = []
        phases = []
        for tt_grid in tt_grids:
            labels.append(tt_grid.seed.label)
            tts.append(tt_grid.interpolate(seed.T,
                                           grid_space=False)[0])
            phases.append(tt_grid.phase)

        tts_dict = {}
        for phase in np.unique(phases):
            tts_dict[phase] = {}

        for label, tt, phase in zip(labels, tts, phases):
            tts_dict[phase][label] = tt

        return tts_dict

    def write_nlloc(self, path='.'):
        for tt_grid in self.travel_time_grids:
            tt_grid.write_nlloc(path=path)

    def write(self, path='.', format='PICKLE'):
        """
        write the travel time grids to disk
        :param path: path to the directory where the travel time grids are to
        be written
        :param format: format in which the travel time grids are to be written
        :return:
        """

        if format == 'PICKLE':
            for tt_grid in self.travel_time_grids:
                filename = Path(path) / f'{tt_grid.seed_label}.{tt_grid.phase}.pickle'
                tt_grid.write(filename, format=format)
        elif format == 'NLLOC':
            self.write_nlloc(path=path)
        else:
            raise ValueError(f'{format} is not a valid format')

    def angles(self, seed, grid_space: bool = False,
               seed_labels: Optional[list] = None,
               phase: Optional[list] = None, **kwargs):
        """
        calculate the azimuth at a specific point for a series of location
        ids
        :param seed: travel time seed
        :param grid_space: true if the coordinates are expressed in
        grid space (indices can be fractional) as opposed to model space
        (x, y, z)
        :param seed_labels: a list of locations from which to calculate the
        travel time.
        :param phase: a list of phases for which the travel time need to be
        calculated
        :return: a list of dictionary containing the azimuth and location id
        """

        if isinstance(seed, list):
            seed = np.array(seed)

        if grid_space:
            seed = self.travel_time_grids[0].transform_from(seed)

        if not self.travel_time_grids[0].in_grid(seed):
            raise ValueError('seed is outside the grid')

        tt_grids = self.select(instrument_codes=seed_labels)

        azimuths = []
        takeoffs = []
        labels = []
        phases = []
        for tt_grid in tt_grids:
            labels.append(tt_grid.seed_label)
            azimuths.append(tt_grid.to_azimuth_point(seed.T,
                                                     grid_space=False,
                                                     **kwargs))
            takeoffs.append(tt_grid.to_takeoff_point(seed.T,
                                                     grid_space=False,
                                                     **kwargs))
            phases.append(tt_grid.phase)

        azimuth_dict = {}
        takeoff_dict = {}
        for phase in np.unique(phases):
            azimuth_dict[phase] = {}
            takeoff_dict[phase] = {}

        for label, azimuth, takeoff, phase in zip(labels, azimuths, takeoffs,
                                                  phases):
            takeoff_dict[phase][label] = takeoff
            azimuth_dict[phase][label] = azimuth

        angle_dict = {}
        angle_dict['takeoff'] = takeoff_dict
        angle_dict['azimuth'] = azimuth_dict

        return angle_dict

    def ray_tracer(self, starts, instrument_codes=None, multithreading=False,
                   cpu_utilisation=0.9, grid_space=False, max_iter=1000):
        """

        :param starts: origin of the ray, usually the location of the events
        :param instrument_codes: a list of seed labels
        :param grid_space: true if the coordinates are expressed in
        grid space (indices can be fractional) as opposed to model space
        (x, y, z)
        :param multithreading: if True use multithreading
        :param max_iter: maximum number of iteration
        :param cpu_utilisation: fraction of core to use, between 0 and 1.
        The number of core to be use is bound between 1 and the total number of
        cores
        :return: a list of rays
        :rtype: list
        """

        if instrument_codes is None:
            travel_time_grids = self
        else:
            if isinstance(instrument_codes, str):
                instrument_codes = [instrument_codes]
            travel_time_grids = self.select(instrument_codes=instrument_codes)

        kwargs = {'grid_space': grid_space,
                  'max_iter': max_iter}

        # consider the case where starts is a single point and not an array of points
        if starts.ndim == 1:
            starts = np.array([starts])

        if multithreading:

            ray_tracer_func = partial(ray_tracer, **kwargs)

            num_threads = int(np.ceil(cpu_utilisation * __cpu_count__))
            # ensuring that the number of threads is comprised between 1 and
            # __cpu_count__
            num_threads = np.max([np.min([num_threads, __cpu_count__]), 1])

            data = []
            for start in starts:
                for travel_time_grid in travel_time_grids:
                    data.append((travel_time_grid, start))

            with Pool(num_threads) as pool:
                results = pool.starmap(ray_tracer_func, data)

            # for result in results:
            #     result.network = self.travel_time_grids[0].network_code

        else:
            results = []
            for travel_time_grid in travel_time_grids:
                for start in starts:
                    results.append(travel_time_grid.ray_tracer(start, **kwargs))

        return results

    @property
    def seeds(self):
        seeds = []
        for seed_label in self.seed_labels:
            seeds.append(self.select(instrument_codes=seed_label)[0].seed)

        return np.array(seeds)

    @property
    def label(self):
        return self.travel_time_grids[0].label

    @property
    def seed_labels(self):
        seed_labels = []
        for grid in self.travel_time_grids:
            seed_labels.append(grid.seed_label)
        return np.unique(np.array(seed_labels))

    @property
    def labels(self):
        labels = []
        for grid in self.travel_time_grids:
            labels.append(grid.label)
        return np.unique(np.array(labels))

    @property
    def shape(self):
        return self.travel_time_grids[0].shape

    @property
    def origin(self):
        return self.travel_time_grids[0].origin

    @property
    def spacing(self):
        return self.travel_time_grids[0].spacing


class AngleGrid(SeededGrid):

    def __init__(self, network_code, data_or_dims, origin, spacing, seed: Seed,
                 velocity_model_id: ResourceIdentifier,
                 phase: Phases = Phases.P, value: float = 0,
                 grid_units: GridUnits = GridUnits.DEGREES,
                 float_type: FloatTypes = __default_float_type__,
                 grid_type: GridTypes = GridTypes.ANGLE,
                 grid_id: ResourceIdentifier = ResourceIdentifier(),
                 label=__default_grid_label__):
        super().__init__(network_code, data_or_dims, origin, spacing, seed,
                         velocity_model_id=velocity_model_id, phase=phase,
                         value=value, grid_type=grid_type,
                         grid_units=grid_units,
                         float_type=float_type,
                         grid_id=grid_id,
                         label=label)

    def write_nlloc(self, path='.'):
        super().write_nlloc(path=path)


class PhaseVelocity(Grid):
    def __init__(self, network_code: str, data_or_dims: Union[np.ndarray, List, Tuple],
                 period: float, phase: Phases = Phases.RAYLEIGH,
                 grid_type=GridTypes.VELOCITY_METERS, grid_units=GridUnits.METER,
                 spacing: Union[np.ndarray, List, Tuple] = None,
                 origin: Union[np.ndarray, List, Tuple] = None,
                 resource_id: ResourceIdentifier = ResourceIdentifier(),
                 value: float = 0, coordinate_system: CoordinateSystem = CoordinateSystem.NED,
                 label: str = __default_grid_label__,
                 float_type: FloatTypes = FloatTypes.FLOAT):
        """Initialize a PhaseVelocity instance.

            :param network_code: The network code associated with the data.
            :type network_code: str
            :param data_or_dims: The data or dimensions of the grid.
            :type data_or_dims: Union[np.ndarray, List, Tuple]
            :param period: the wave period used to calculate the phase velocity.
            :type period: float
            :param phase: The seismic phase type (default: Phases.RAYLEIGH).
            :type phase: Phases
            :param grid_type: The type of grid (default: GridTypes.VELOCITY_METERS).
            :type grid_type: GridTypes
            :param grid_units: The units of the grid (default: GridUnits.METER).
            :type grid_units: GridUnits
            :param spacing: The spacing of the grid (default: None).
            :type spacing: Union[np.ndarray, List, Tuple], optional
            :param origin: The origin of the grid (default: None).
            :type origin: Union[np.ndarray, List, Tuple], optional
            :param resource_id: The resource identifier for the data (default: ResourceIdentifier()).
            :type resource_id: ResourceIdentifier
            :param value: The value associated with the data (default: 0).
            :type value: float
            :param coordinate_system: The coordinate system of the data (default: CoordinateSystem.NED).
            :type coordinate_system: CoordinateSystem
            :param label: The label of the grid (default: __default_grid_label__).
            :type label: str
            :param float_type: The float precision (default: FloatTypes.FLOAT).
            :type float_type: FloatTypes
        """

        self.network_code = network_code
        self.period = period
        self.grid_type = grid_type
        self.grid_units = grid_units
        self.phase = phase
        self.float_type = float_type

        super().__init__(data_or_dims, origin=origin, spacing=spacing,
                         resource_id=resource_id, value=value,
                         coordinate_system=coordinate_system,
                         label=label)

    @classmethod
    def from_seismic_property_grid_ensemble(cls,
                                            seismic_param: SeismicPropertyGridEnsemble,
                                            period: float, phase: Phases,
                                            z_axis_log:bool = False,
                                            npts_log_scale: int = 30,
                                            disba_param: DisbaParam = DisbaParam()):
        """Create a 2D Phase Velocity model.

        This method constructs a PhaseVelocity instance from a SeismicPropertyGridEnsemble,
        associating it with the specified period, phase, and DisbaParam.

        :param seismic_param: The SeismicPropertyGridEnsemble used to create the \
         PhaseVelocity instance.
        :type seismic_param: SeismicPropertyGridEnsemble
        :param period: the wave period used to calculate the phase velocity.
        :type period: float
        :param phase: The seismic phase.
        :type phase: Phases
        :param disba_param: Parameters of Disba to be used(default: DisbaParam()).
        :type disba_param: DisbaParam, optional
        :return: A PhaseVelocity instance created from the SeismicPropertyGridEnsemble.
        :rtype: PhaseVelocity
        """
        if z_axis_log:
            z_max = (seismic_param.spacing[2] * seismic_param.shape[2] +
                     seismic_param.origin[2])
            z = (np.logspace(0, np.log10(10 + 1), npts_log_scale) - 10 ** 0 +
                 seismic_param.origin[2]) * z_max / 10
        else:
            z = None
        _, phase_velocity = seismic_param.to_phase_velocities(period_min=period,
                                                              period_max=period,
                                                              n_periods=1,
                                                              logspace=False,
                                                              z=z,
                                                              multithreading=True,
                                                              disba_param=disba_param)
        phase_velocity = phase_velocity[0]
        if seismic_param.grid_type == GridTypes.VELOCITY_METERS:
            phase_velocity *= 1.e3

        return cls(
            network_code=seismic_param.network_code,
            data_or_dims=phase_velocity,
            period=period,
            phase=phase,
            grid_type=seismic_param.grid_type,
            grid_units=seismic_param.grid_units,
            spacing=(seismic_param.spacing[0], seismic_param.spacing[1]),
            origin=(seismic_param.origin[0], seismic_param.origin[1]),
            resource_id=seismic_param.resource_id,
            coordinate_system=seismic_param.coordinate_system,
            label=seismic_param.label,
            float_type=seismic_param.float_type
        )

    @classmethod
    def from_inventory(cls, network_code: str, inventory: Inventory,
                       spacing: Union[float, Tuple[float, float]], period: float,
                       padding: Union[float, Tuple[float, float]] = 0.2,
                       phase: Phases = Phases.RAYLEIGH,
                       **kwargs):
        """
        Create a grid object from a given inventory.

        :param network_code: The network code associated with the inventory.
        :type network_code: str
        :param inventory: The inventory containing instrument locations.
        :type inventory: Inventory
        :param spacing: The spacing of the grid. Can be a single float or a tuple of
                        floats specifying spacing in the x and y directions.
        :type spacing: Union[float, Tuple[float, float]]
        :param period: The period associated with the grid.
        :type period: float
        :param padding: The padding to be added around the inventory span. Can be a
                        single float or a tuple of floats specifying padding in the
                         x and y directions. Default is 0.2.
        :type padding: Union[float, Tuple[float, float]], optional
        :param phase: The phase type, default is Phases.RAYLEIGH.
        :type phase: Phases, optional
        :param kwargs: Additional keyword arguments.
        :type kwargs: dict
        :return: An instance of the Grid class created from the inventory.
        :rtype: Grid

        :raises ValueError: If the padding or spacing values are invalid.

        This method calculates the grid dimensions and origin by considering the
        span of the inventory and the specified padding. It then creates and
        returns a grid object with the calculated parameters.
        """
        # Get the instrument locations
        locations_x = [instrument.x for instrument in inventory.instruments]
        locations_y = [instrument.y for instrument in inventory.instruments]

        # Determine the span of the inventory
        min_coords = np.array([np.min(locations_x), np.min(locations_y)])
        max_coords = np.array([np.max(locations_x), np.max(locations_y)])
        inventory_span = max_coords - min_coords

        # Calculate padding in grid units
        if isinstance(padding, tuple):
            padding_x, padding_y = padding
        else:
            padding_x = padding_y = padding

        # Calculate the total padding to be added
        total_padding = inventory_span * np.array([padding_x, padding_y])

        # Adjust the origin and corner with the padding
        padded_origin = min_coords - total_padding / 2
        padded_corner = max_coords + total_padding / 2

        # Calculate grid dimensions
        grid_dims = np.ceil((padded_corner - padded_origin) / np.array(spacing)).astype(
            int)

        # Create and return the grid object
        return cls(network_code, grid_dims, spacing=spacing, origin=padded_origin,
                   period=period, phase=phase, **kwargs)

    def to_rgrid(self, n_secondary: Union[int, Tuple[int, int]], cell_slowness=False,
                 threads: int = 1):
        """
        Convert the current object to an rgrid object (see ttcrpy).

        :param n_secondary: Number of secondary nodes for grid refinement. If an integer
                            is provided, it is used for both dimensions. If a tuple is
                            provided, it specifies the number of nodes in the x and y
                            dimensions respectively.
        :type n_secondary: Union[int, Tuple[int, int]]
        :param cell_slowness: If True, the grid will be created with cell slowness.
                              If False, the grid will be created without cell slowness.
                              Default is False.
        :type cell_slowness: bool, optional
        :param threads: The number of threads to use for computation. Default is 1.
        :type threads: int, optional
        :return: The resulting 2D grid object from the rgrid module.
        :rtype: rgrid.Grid2d
        """

        if isinstance(n_secondary, Tuple):
            nsx = n_secondary[0]
            nsy = n_secondary[1]
        else:
            nsx = n_secondary
            nsy = n_secondary

        if cell_slowness:
            xrange = np.arange(self.origin[0] - self.spacing[0] * 0.5,
                               self.corner[0] + self.spacing[0] * 0.5,
                               self.spacing[0]).astype(np.float64)
            yrange = np.arange(self.origin[1] - self.spacing[1] * 0.5,
                               self.corner[1] + self.spacing[0] * 0.5,
                               self.spacing[1]).astype(np.float64)
            grid = rgrid.Grid2d(x=xrange, z=yrange, cell_slowness=True,
                                method='SPM', nsnx=nsx, nsnz=nsy, n_threads=threads)
            grid.set_velocity(self.data)

        else:
            xrange = np.arange(self.origin[0], self.corner[0],
                               self.spacing[0]).astype(np.float64)
            yrange = np.arange(self.origin[1], self.corner[1],
                               self.spacing[1]).astype(np.float64)
            grid = rgrid.Grid2d(x=xrange, z=yrange, cell_slowness=False,
                                method='SPM', nsnx=nsx, nsnz=nsy, n_threads=threads)
            grid.set_velocity(self.data)
        return grid


    @property
    def grid_id(self):
        return self.resource_id

    def write(self, filename, format='VTK', **kwargs):
        """Write the grid data to a file.

        This method writes the grid data to a file in the specified format.

        :param filename: The name of the file to write the data to.
        :type filename: str
        :param format: The format of the file (default: 'VTK').
        :type format: str
        :param **kwargs: Additional keyword arguments specific to the file format.
        """
        field_name = None
        if format == 'VTK':
            field_name = f'velocity_{self.phase.value}'

        super().write(filename, format=format, field_name=field_name, **kwargs)

    def plot(self):
        """Plot the grid data.

        This method plots the grid data using Matplotlib.

        """
        plt.imshow(self.data.T, origin='lower', extent=(self.origin[0], self.corner[0],
                                                        self.origin[1], self.corner[1]),
                   cmap="seismic")

        cb = plt.colorbar()
        if self.grid_units == GridUnits.METER:
            plt.xlabel("X (m)")
            plt.ylabel("Y (m)")
            cb.set_label('Vel ' + self.phase.value + ' (m/s)', rotation=270, labelpad=10)
        if self.grid_units == GridUnits.KILOMETER:
            plt.xlabel("X (km)")
            plt.ylabel("Y (km)")
            cb.set_label('Vel ' + self.phase.value + ' (km/s)', rotation=270, labelpad=10)
        plt.title("period = {0:1.2f} s".format(self.period))
        plt.show()

    def __repr__(self):
        repr_str = """
                period :  %0.2f
                spacing: %s
                origin : %s
                shape  : %s
                """ % (self.period, self.spacing, self.origin, self.shape)
        return repr_str

    def __str__(self):
        return self.__repr__()

    def compute_frechet(self, sources: Union[SeedEnsemble, np.ndarray],
<<<<<<< HEAD
                        receivers: Union[SeedEnsemble, np.ndarray],
                        ns: Union[int, Tuple[int, int, int]] = 5,
                        tt_cal: bool = True, cell_slowness: bool = True,
                        threads: int = 1):
=======
                       receivers: Union[SeedEnsemble, np.ndarray],
                       ns: Union[int, Tuple[int, int, int]] = 5,
                       tt_cal: bool = True, cell_slowness=True, threads: int = 1):
>>>>>>> 2673dc62
        """
        Calculate the Frechet derivative and travel times.

        :param sources: The source ensemble containing locations.
        :type sources: Union[SeedEnsemble, np.ndarray]
        :param receivers: The receiver ensemble containing locations.
        :type receivers: Union[SeedEnsemble, np.ndarray]
        :param ns: Number of secondary nodes for grid refinement.
                   If an integer is provided, it is used for all dimensions.
                   If a tuple is provided, it specifies the number of nodes in the x, y,
                   and z dimensions respectively.
        :type ns: Union[int, Tuple[int, int, int]], optional
        :param tt_cal: If True, the travel times will also be returned. Default is True.
        :type tt_cal: bool, optional
        :param cell_slowness: If True, the grid will be created with cell slowness.
                              If False, the grid will be created without cell slowness.
                              Default is True.
        :type cell_slowness: bool, optional
        :param threads: The number of threads to use for computation. Default is 1.
        :type threads: int, optional
        :return: Frechet derivative and optionally travel times.
        :rtype: Tuple[np.ndarray, np.ndarray] if tt_cal is True, otherwise np.ndarray
        """

        # Create the grid with specified parameters
        grid = self.to_rgrid(n_secondary=ns, cell_slowness=cell_slowness,
                             threads=threads)
<<<<<<< HEAD

        # Extract source locations
=======
>>>>>>> 2673dc62
        if isinstance(sources, SeedEnsemble):
            srcs = sources.locs[:, :2]
        else:
            srcs = sources

<<<<<<< HEAD
        # Extract receiver locations
=======
>>>>>>> 2673dc62
        if isinstance(receivers, SeedEnsemble):
            rxs = receivers.locs[:, :2]
        else:
            rxs = receivers

<<<<<<< HEAD
        # Perform ray tracing
        tt, _, frechet = grid.raytrace(source=srcs, rcv=rxs, compute_L=True,
                                       return_rays=True)

        # Return the results
=======
        tt, frechet = grid.raytrace(source=srcs, rcv=rxs, compute_L=True)

>>>>>>> 2673dc62
        if tt_cal:
            return frechet, tt
        else:
            return frechet

    def to_time(self, seed: Seed, ns: Union[int, Tuple[int, int, int]] = 5):
        grid = self.to_rgrid(n_secondary=ns, cell_slowness=False)
        if self.grid_type == GridTypes.VELOCITY_KILOMETERS:
            grid.set_velocity(1.e3 * self.data)
        else:
            grid.set_velocity(self.data)
        src = np.array([[seed.x, seed.y]])
        grid.raytrace(src, src)
        tt_nodes = grid.get_grid_traveltimes()
        tt_out_grid = TTGrid(self.network_code, data_or_dims=tt_nodes,
                             origin=self.origin, spacing=self.spacing,
                             seed=seed, phase=self.phase,
                             float_type=self.float_type,
                             grid_units=self.grid_units,
                             velocity_model_id=self.grid_id,
                             label=self.label)
        return tt_out_grid

    def to_time_multi_threaded(self, seeds: SeedEnsemble,
                               ns: Union[int, Tuple[int, int, int]] = 5):
        grid = self.to_rgrid(n_secondary=ns, threads=len(seeds), cell_slowness=False)
        grid.set_velocity(self.data)
        src = np.zeros(shape=(len(seeds), 2))
        if self.grid_type == GridTypes.VELOCITY_KILOMETERS:
            grid.set_velocity(1.e3 * self.data)
        else:
            grid.set_velocity(self.data)
        for n, s in enumerate(seeds):
            src[n, 0] = s.x
            src[n, 1] = s.y
        grid.set_use_thread_pool(False)
        grid.raytrace(src, src)
        tt_ensemble = []
        for n, s in enumerate(seeds):
            tt_nodes = grid.get_grid_traveltimes(thread_no=n).astype(
                self.float_type.value)
            tt_ensemble.append(TTGrid(self.network_code, data_or_dims=tt_nodes,
                                      origin=self.origin, spacing=self.spacing,
                                      seed=s, phase=self.phase,
                                      float_type=self.float_type,
                                      grid_units=self.grid_units,
                                      velocity_model_id=self.grid_id,
                                      label=self.label))
        return TravelTimeEnsemble(tt_ensemble)

    def __save_rays_vtk__(self, rays, filename):
        n_rays = len(rays)
        points_per_line = np.zeros(n_rays)
        x = []
        y = []
        for n in range(n_rays):
            points_per_line[n] = rays[n].shape[0]
            points = rays[n]
            x = x + list(points[:, 0])
            y = y + list(points[:, 1])
        z = np.zeros(len(x))
        x = np.array(x)
        y = np.array(y)
        hl.polyLinesToVTK(filename, x, y, z, pointsPerLine=points_per_line)

    def raytracing(self, receivers, method="SPM", save_rays: bool = False,
                   save_tt_grid: list=[], folder=None):

        if folder is None:
            folder = "."
        if receivers.shape[1] == 3:
            receivers = receivers[:, :2]
        n_rcv = receivers.shape[0]
        rcv = np.zeros((n_rcv * (n_rcv - 1) // 2, 2))
        src = np.zeros((n_rcv * (n_rcv - 1) // 2, 2))
        n1 = 0
        n2 = n_rcv - 1
        for n in range(n_rcv):
            rcv[n1:n2, :] = receivers[n + 1:n_rcv, :]
            src[n1:n2, :] = receivers[n, :]
            n1 += n_rcv - n - 1
            n2 = n1 + n_rcv - n - 2
        # build a 2d rgrid
        xrange = np.arange(self.origin[0], self.corner[0], self.spacing[0])
        yrange = np.arange(self.origin[1], self.corner[1], self.spacing[1])
        grid = rgrid.Grid2d(x=xrange, z=yrange, method=method, nsnx=25,
                            nsnz=25, n_threads=n_rcv-1, cell_slowness=False)
        grid.set_velocity(self.data)
        if save_rays:
            tt, rays = grid.raytrace(src, rcv, return_rays=True)
            self.__save_rays_vtk__(rays=rays,
                                   filename=folder + "rays_period{0:2.2f}".format(
                                       self.period))
        else:
            tt = grid.raytrace(src, rcv, return_rays=False)

        if save_tt_grid:
            tt = grid.get_grid_traveltimes(thread_no=0)
            grid_tt = Grid(data_or_dims=tt, origin=self.origin, spacing=self.spacing,
                           resource_id=self.resource_id,
                           coordinate_system=self.coordinate_system, label=self.label)
            grid_tt.write(filename=folder + "tt_rcv1", format='VTK',
                          field_name="travel_time")


class PhaseVelocityEnsemble(list):
    """Represents an ensemble of PhaseVelocity instances.

     This class extends the built-in list class to represent an ensemble \
      of PhaseVelocity instances.

     """

    def __init__(self, *args):
        super().__init__(*args)

    def append(self, phase_velocity):
        if isinstance(phase_velocity, PhaseVelocity):
            super().append(phase_velocity)
        else:
            print("Only instances of the PhaseVelocity class can be added to the list.")

    def add_phase_velocity(self, phase_velocity):
        self.append(phase_velocity)

    @classmethod
    def from_seismic_property_grid_ensemble(
            cls, seismic_properties: SeismicPropertyGridEnsemble,
            periods: list, phase: Phases = Phases.RAYLEIGH, z_axis_log:bool = False,
            npts_log_scale: int = 30, disba_param: DisbaParam = DisbaParam()
    ):
        """
        Create a PhaseVelocityEnsemble from a SeismicPropertyGridEnsemble.

        This method constructs a PhaseVelocityEnsemble instance from a \
        SeismicPropertyGridEnsemble, associating it with the specified periods and phase.

        :param seismic_properties: The SeismicPropertyGridEnsemble considered to create \
        the PhaseVelocityEnsemble instance.
        :type seismic_properties: SeismicPropertyGridEnsemble
        :param periods: The list of periods.
        :type periods: list
        :param phase: The seismic phase (default: Phases.RAYLEIGH).
        :type phase: Phases
        :param disba_param: Disba parameters (default: DisbaParam()).
        :type disba_param: DisbaParam, optional
        :return: A PhaseVelocityEnsemble instance created from the SeismicPropertyGridEnsemble.
        :rtype: PhaseVelocityEnsemble
        """
        cls_obj = cls()
        for p in periods:
            cls_obj.append(PhaseVelocity.from_seismic_property_grid_ensemble(
                seismic_properties, p, phase, z_axis_log, npts_log_scale, disba_param))
        return cls_obj

    @property
    def periods(self):
        periods = []
        for phase_velocity in self:
            periods.append(phase_velocity.period)

        return periods

    def transform_to(self, values):
        return self.transform_to_grid(values)

    def transform_to_grid(self, values):
        return self[0].transform_to_grid(values)

    def transform_from(self, values):
        return self[0].transform_from

    def transform_from_grid(self, values):
        return self.transform_from(values)

    def plot_dispersion_curve(self, x: Union[float, int], y: Union[float, int],
                              grid_space: bool = False):
        """
        plot the dispersion curve at a point x, y of the grid. If grid_space is True,
        x, and y represent grid coordinates. If grid_space is False (default), x and
        y represent the coordinates in spatial units (meters, km etc.).

        :param x: x coordinates expressed in grid or model space
        :type x: float or int
        :param y: y coordinates expressed in grid or model space
        :type y: float or int
        :param grid_space: whether the coordinates are expressed in grid or model space
        :type grid_space: bool
        default value (False, model space)
        """
        cmod = []
        if not grid_space:
            tmp = self[0].transform_to((x, y))
            i = int(tmp[0])
            j = int(tmp[1])
        else:
            i, j = int(x), int(y)
        if not self[0].in_grid([i, j], grid_space=True):
            raise IndexError(f'The point {i, j} is not inside the grid.')
        for k in self:
            cmod.append(k.data[i, j])
        periods = self.periods
        plt.semilogx(periods, cmod, "-ob")
        plt.xlabel("Period (s)")
        if self[0].grid_units == GridUnits.METER:
            plt.ylabel("Phase velocity (m/s)")
        if self[0].grid_units == GridUnits.KILOMETER:
            plt.ylabel("Phase velocity (km/s)")
        plt.grid(which='major', linewidth=0.8)
        plt.grid(which='minor', linestyle=':', linewidth=0.5)
        plt.show()<|MERGE_RESOLUTION|>--- conflicted
+++ resolved
@@ -2860,16 +2860,12 @@
         return self.__repr__()
 
     def compute_frechet(self, sources: Union[SeedEnsemble, np.ndarray],
-<<<<<<< HEAD
                         receivers: Union[SeedEnsemble, np.ndarray],
                         ns: Union[int, Tuple[int, int, int]] = 5,
                         tt_cal: bool = True, cell_slowness: bool = True,
                         threads: int = 1):
-=======
-                       receivers: Union[SeedEnsemble, np.ndarray],
-                       ns: Union[int, Tuple[int, int, int]] = 5,
-                       tt_cal: bool = True, cell_slowness=True, threads: int = 1):
->>>>>>> 2673dc62
+
+                      
         """
         Calculate the Frechet derivative and travel times.
 
@@ -2897,35 +2893,23 @@
         # Create the grid with specified parameters
         grid = self.to_rgrid(n_secondary=ns, cell_slowness=cell_slowness,
                              threads=threads)
-<<<<<<< HEAD
 
         # Extract source locations
-=======
->>>>>>> 2673dc62
+
         if isinstance(sources, SeedEnsemble):
             srcs = sources.locs[:, :2]
         else:
             srcs = sources
 
-<<<<<<< HEAD
         # Extract receiver locations
-=======
->>>>>>> 2673dc62
         if isinstance(receivers, SeedEnsemble):
             rxs = receivers.locs[:, :2]
         else:
             rxs = receivers
 
-<<<<<<< HEAD
         # Perform ray tracing
         tt, _, frechet = grid.raytrace(source=srcs, rcv=rxs, compute_L=True,
                                        return_rays=True)
-
-        # Return the results
-=======
-        tt, frechet = grid.raytrace(source=srcs, rcv=rxs, compute_L=True)
-
->>>>>>> 2673dc62
         if tt_cal:
             return frechet, tt
         else:
