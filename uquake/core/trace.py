# -*- coding: utf-8 -*-
# ------------------------------------------------------------------
# Filename: core.py
#  Purpose: Expansion of the obspy.core.trace module
#   Author: uquake development team
#    Email: devs@uquake.org
#
# Copyright (C) 2016 uquake development team
# --------------------------------------------------------------------
"""
Expansion of the obspy.core.trace module

:copyright:
    uquake development team (devs@uquake.org)
:license:
    GNU Lesser General Public License, Version 3
    (http://www.gnu.org/copyleft/lesser.html)
"""
from abc import ABC
import numpy as np
from obspy.core.trace import Trace as ObspyTrace
from obspy.core.trace import Stats as ObspyStats
from obspy import UTCDateTime
from obspy.core.trace import AttribDict


<<<<<<< HEAD

class Stats(obstrace.Stats, ABC):
    __doc__ = obstrace.Stats.__doc__.replace('obspy', 'uquake')

    def __init__(self, stats=None, **kwargs):
        super(Stats, self).__init__(**kwargs)

        if stats:
            for item in stats.__dict__.keys():
                self.__dict__[item] = stats.__dict__[item]

            self.site = f'{self.station}{self.location}'

    def __str__(self):
        """
        Return better readable string representation of Stats object.
        """
        priorized_keys = ['network', 'station', 'site', 'location', 'channel',
                          'starttime', 'endtime', 'sampling_rate', 'delta',
                          'npts', 'calib']
        return self._pretty_str(priorized_keys)


# class Trace(obsstream.Trace, ABC):
#     __doc__ = obsstream.Trace.__doc__.replace('obspy', 'uquake')
#
#     def __init__(self, trace=None, **kwargs):
#         super(Trace, self).__init__(**kwargs)
#
#         if trace:
#             self.stats = Stats(stats=trace.stats)
#             self.data = trace.data
#
#         if 'header' in kwargs.keys():
#             self.stats = Stats(stats=kwargs['header'])


class Trace(obstrace.Trace, ABC):
=======
class Trace(ObspyTrace):
>>>>>>> 4faa76e2
    def __init__(self, trace=None, **kwargs):
        super(Trace, self).__init__(**kwargs)

        if trace:
<<<<<<< HEAD
            self.stats = Stats(stats=trace.stats)
=======
            self.stats = Stats(**trace.stats.__dict__)
>>>>>>> 4faa76e2
            self.data = trace.data

        if 'header' in kwargs.keys():
            self.stats = Stats(stats=kwargs['header'])

        if 'stats' in kwargs.keys():
            self.stats = Stats(stats=kwargs['stats'])

    @property
    def site(self):
        return self.stats.station + self.stats.location

    @property
    def sr(self):
        return self.stats.sampling_rate

    @property
    def ppv(self):
        return np.max(np.abs(self.data))

    @property
    def ppa(self):
        return None

    def time_to_index(self, time):
        return int((time - self.stats.starttime) * self.sr)

    def index_to_time(self, index):
        return self.stats.starttime + (index / self.sr)

    def times(self):
        sr = self.stats.sampling_rate

        return np.linspace(0, len(self.data) / sr, len(self.data))

<<<<<<< HEAD
    def plot(self, **kwargs):
        from uquake.imaging.waveform import WaveformPlotting
        waveform = WaveformPlotting(stream=self, **kwargs)

        return waveform.plotWaveform()

    def make_pick(self, pick_time, wlen_search,
                  stepsize, snr_wlens, phase_hint=None):

        ipick = self.time_to_index(pick_time)
        sr = self.stats.sampling_rate
        stepsize_samp = int(stepsize * sr)
        snr_wlens_samp = (snr_wlens * sr).astype(int)
        wlen_search_samp = int(wlen_search * sr)

        new_pick, snr = tools.repick_using_snr(self.data, ipick,
                                               wlen_search_samp, stepsize_samp,
                                               snr_wlens_samp)

        waveform_id = WaveformStreamID(channel_code=self.stats.channel,
                                       station_code=self.stats.station)

        pick = Pick(time=self.index_to_time(newpick), waveform_id=waveform_id,
                    phase_hint=phase_hint, evaluation_mode='automatic',
                    evaluation_status='preliminary', method='snr', snr=snr)

        return pick
=======
    # def plot(self, **kwargs):
    #     from obspy.imaging.waveform import WaveformPlotting
    #     waveform = WaveformPlotting(stream=self, **kwargs)
    #
    #     return waveform.plotWaveform()
>>>>>>> 4faa76e2

    def time_within(self, utime, edge_buf=0.0):
        within = True

        if (utime - edge_buf) < self.stats.starttime:
            within = False
        elif (utime + edge_buf) > self.stats.endtime:
            within = False

        return within

<<<<<<< HEAD
    @staticmethod
    def create_from_json(trace_json_object):
        # trace_json_object['stats']['starttime'] =
        # UTCDateTime(int(trace_json_object['stats']['starttime']) / 1e9)
        # trace_json_object['stats']['endtime'] =
        # UTCDateTime(int(trace_json_object['stats']['endtime']) / 1e9)

        trace_json_object['stats']['starttime'] = \
            UTCDateTime(trace_json_object['stats']['starttime'])
        trace_json_object['stats']['endtime'] = \
            UTCDateTime(trace_json_object['stats']['endtime'])

        trc = Trace(header=trace_json_object['stats'],
                    data=np.array(trace_json_object['data'], dtype='float32'))
=======
    @classmethod
    def create_from_json(cls, trace_json_object):

        trace_json_object['stats']['starttime'] = UTCDateTime(
            trace_json_object['stats']['starttime'])
        trace_json_object['stats']['endtime'] = UTCDateTime(
            trace_json_object['stats']['endtime'])

        trc = cls(header=trace_json_object['stats'], data=np.array(
            trace_json_object['data'], dtype='float32'))
>>>>>>> 4faa76e2

        return trc

    def to_json(self):
        trace_dict = dict()
        trace_dict['stats'] = dict()

        for key in self.stats.keys():
            if isinstance(self.stats[key], UTCDateTime):
<<<<<<< HEAD
                # trace_dict['stats'][key] =
                # int(np.float64(self.stats[key].timestamp) * 1e9)
=======
>>>>>>> 4faa76e2
                trace_dict['stats'][key] = self.stats[key].isoformat()
            elif isinstance(self.stats[key], AttribDict):
                trace_dict['stats'][key] = self.stats[key].__dict__
            else:
                trace_dict['stats'][key] = self.stats[key]

        trace_dict['data'] = self.data.tolist()

        return trace_dict

    def plot(self, **kwargs):
        from ..imaging.waveform import WaveformPlotting
        waveform = WaveformPlotting(stream=self, **kwargs)

        return waveform.plotWaveform()


class Stats(ObspyStats):
    def __init__(self, **kwargs):
        super().__init__()
        for key in kwargs.keys():
            self.__dict__[key] = kwargs[key]

    @property
    def site(self):
        return f'{self.station}{self.location}'


<|MERGE_RESOLUTION|>--- conflicted
+++ resolved
@@ -19,15 +19,16 @@
 from abc import ABC
 import numpy as np
 from obspy.core.trace import Trace as ObspyTrace
-from obspy.core.trace import Stats as ObspyStats
 from obspy import UTCDateTime
+from obspy.core.event import WaveformStreamID
 from obspy.core.trace import AttribDict
 
+from .event import Pick
+from .util import tools
 
-<<<<<<< HEAD
 
-class Stats(obstrace.Stats, ABC):
-    __doc__ = obstrace.Stats.__doc__.replace('obspy', 'uquake')
+class Stats(ObspyTrace.Stats, ABC):
+    __doc__ = ObspyTrace.Stats.__doc__.replace('obspy', 'uquake')
 
     def __init__(self, stats=None, **kwargs):
         super(Stats, self).__init__(**kwargs)
@@ -63,18 +64,11 @@
 
 
 class Trace(obstrace.Trace, ABC):
-=======
-class Trace(ObspyTrace):
->>>>>>> 4faa76e2
     def __init__(self, trace=None, **kwargs):
         super(Trace, self).__init__(**kwargs)
 
         if trace:
-<<<<<<< HEAD
             self.stats = Stats(stats=trace.stats)
-=======
-            self.stats = Stats(**trace.stats.__dict__)
->>>>>>> 4faa76e2
             self.data = trace.data
 
         if 'header' in kwargs.keys():
@@ -82,10 +76,6 @@
 
         if 'stats' in kwargs.keys():
             self.stats = Stats(stats=kwargs['stats'])
-
-    @property
-    def site(self):
-        return self.stats.station + self.stats.location
 
     @property
     def sr(self):
@@ -110,7 +100,6 @@
 
         return np.linspace(0, len(self.data) / sr, len(self.data))
 
-<<<<<<< HEAD
     def plot(self, **kwargs):
         from uquake.imaging.waveform import WaveformPlotting
         waveform = WaveformPlotting(stream=self, **kwargs)
@@ -138,13 +127,6 @@
                     evaluation_status='preliminary', method='snr', snr=snr)
 
         return pick
-=======
-    # def plot(self, **kwargs):
-    #     from obspy.imaging.waveform import WaveformPlotting
-    #     waveform = WaveformPlotting(stream=self, **kwargs)
-    #
-    #     return waveform.plotWaveform()
->>>>>>> 4faa76e2
 
     def time_within(self, utime, edge_buf=0.0):
         within = True
@@ -156,22 +138,6 @@
 
         return within
 
-<<<<<<< HEAD
-    @staticmethod
-    def create_from_json(trace_json_object):
-        # trace_json_object['stats']['starttime'] =
-        # UTCDateTime(int(trace_json_object['stats']['starttime']) / 1e9)
-        # trace_json_object['stats']['endtime'] =
-        # UTCDateTime(int(trace_json_object['stats']['endtime']) / 1e9)
-
-        trace_json_object['stats']['starttime'] = \
-            UTCDateTime(trace_json_object['stats']['starttime'])
-        trace_json_object['stats']['endtime'] = \
-            UTCDateTime(trace_json_object['stats']['endtime'])
-
-        trc = Trace(header=trace_json_object['stats'],
-                    data=np.array(trace_json_object['data'], dtype='float32'))
-=======
     @classmethod
     def create_from_json(cls, trace_json_object):
 
@@ -182,7 +148,6 @@
 
         trc = cls(header=trace_json_object['stats'], data=np.array(
             trace_json_object['data'], dtype='float32'))
->>>>>>> 4faa76e2
 
         return trc
 
@@ -192,11 +157,6 @@
 
         for key in self.stats.keys():
             if isinstance(self.stats[key], UTCDateTime):
-<<<<<<< HEAD
-                # trace_dict['stats'][key] =
-                # int(np.float64(self.stats[key].timestamp) * 1e9)
-=======
->>>>>>> 4faa76e2
                 trace_dict['stats'][key] = self.stats[key].isoformat()
             elif isinstance(self.stats[key], AttribDict):
                 trace_dict['stats'][key] = self.stats[key].__dict__
@@ -205,23 +165,4 @@
 
         trace_dict['data'] = self.data.tolist()
 
-        return trace_dict
-
-    def plot(self, **kwargs):
-        from ..imaging.waveform import WaveformPlotting
-        waveform = WaveformPlotting(stream=self, **kwargs)
-
-        return waveform.plotWaveform()
-
-
-class Stats(ObspyStats):
-    def __init__(self, **kwargs):
-        super().__init__()
-        for key in kwargs.keys():
-            self.__dict__[key] = kwargs[key]
-
-    @property
-    def site(self):
-        return f'{self.station}{self.location}'
-
-
+        return trace_dict